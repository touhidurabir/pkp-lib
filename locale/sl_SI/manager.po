# Primož Svetek <primoz.svetek@gmail.com>, 2021, 2022.
msgid ""
msgstr ""
"Project-Id-Version: \n"
"Report-Msgid-Bugs-To: \n"
"POT-Creation-Date: 2019-11-19T10:50:02+00:00\n"
"PO-Revision-Date: 2022-07-18 00:39+0000\n"
"Last-Translator: Primož Svetek <primoz.svetek@gmail.com>\n"
"Language-Team: Slovenian <http://translate.pkp.sfu.ca/projects/pkp-lib/"
"manager/sl_SI/>\n"
"Language: sl_SI\n"
"MIME-Version: 1.0\n"
"Content-Type: text/plain; charset=UTF-8\n"
"Content-Transfer-Encoding: 8bit\n"
"Plural-Forms: nplurals=4; plural=n%100==1 ? 0 : n%100==2 ? 1 : n%100==3 || n"
"%100==4 ? 2 : 3;\n"
"X-Generator: Weblate 4.4.2\n"

msgid "manager.website.information"
msgstr "Informacije"

msgid "manager.website.appearance"
msgstr "Videz"

msgid "manager.website.imageFileRequired"
msgstr "Zahtevana je datotek s sliko. Prosimo preverite, da ste izbrali in naložili datoteko."

msgid "manager.announcements"
msgstr "Obvestila"

msgid "manager.announcements.confirmDelete"
msgstr "Ste prepričani, da hočete trajno zbrisati obvestilo {$title}?"

msgid "manager.announcements.create"
msgstr "Ustvari novo obvestilo"

msgid "manager.announcements.createTitle"
msgstr "Ustvari"

msgid "manager.announcements.dateExpire"
msgstr "Preteče"

msgid "manager.announcements.datePublish"
msgstr "Objavljeno"

msgid "manager.announcements.edit"
msgstr "Uredi obvestilo"

msgid "manager.announcements.editTitle"
msgstr "Uredi"

msgid "manager.announcements.form.dateExpireDayIncompleteDate"
msgstr "Prosim izberite leto in/ali mesec poleg dneva preteka."

msgid "manager.announcements.form.dateExpire"
msgstr "Datum preteka"

msgid "manager.announcements.form.dateExpireInstructions"
msgstr "Obvestilo bo prikazano bralcem do tega datuma. Pustite prazno, če mora biti obvestilo prikazano nedoločen čas."

msgid "manager.announcements.form.dateExpireMonthIncompleteDate"
msgstr "Prosim izberite leto in/ali dan poleg meseca preteka."

msgid "manager.announcements.form.dateExpireValid"
msgstr "Prosim izberite veljaven datum poteka obvestila."

msgid "manager.announcements.form.dateExpireYearIncompleteDate"
msgstr "Prosim izberite mesec in/ali dan poleg leta preteka."

msgid "manager.announcements.form.description"
msgstr "Obvestilo"

msgid "manager.announcements.form.descriptionInstructions"
msgstr "Celotno besedilo obvestila."

msgid "manager.announcements.form.descriptionRequired"
msgstr "Opis obvestila je obvezen."

msgid "manager.announcements.form.descriptionShortInstructions"
msgstr "Kratek opis, ki bo poleg naslova obvestila."

msgid "manager.announcements.form.descriptionShortRequired"
msgstr "Kratek opis obvestila je obvezen."

msgid "manager.announcements.form.descriptionShort"
msgstr "Kratek opis"

msgid "manager.announcements.form.saveAndCreateAnother"
msgstr "Shrani in ustvari novo"

msgid "manager.announcements.form.titleRequired"
msgstr "Naslov obvestila je obvezen."

msgid "manager.announcements.form.title"
msgstr "Naslov"

msgid "manager.announcements.form.typeId"
msgstr "Tip"

msgid "manager.announcements.form.typeIdValid"
msgstr "Prosimo izberite veljaven tip obvestila."

msgid "manager.announcements.noneCreated"
msgstr "Nobeno obvestilo ni bilo narejeno."

msgid "manager.announcements.title"
msgstr "Naslov"

msgid "manager.announcements.type"
msgstr "Tip"

msgid "manager.announcementTypes"
msgstr "Tipi obvestil"

msgid "manager.announcementTypes.confirmDelete"
msgstr "Pozor! Vsa obvestila tega tipa bodo izbrisana. Ali ste prepričani, da želite nadaljevati in izbrisati ta tip sporočil?"

msgid "manager.announcementTypes.create"
msgstr "Ustvari tip obvestil"

msgid "manager.announcementTypes.createTitle"
msgstr "Ustvari"

msgid "manager.announcementTypes.edit"
msgstr "Uredi tip obvestil"

msgid "manager.announcementTypes.editTitle"
msgstr "Uredi"

msgid "manager.announcementTypes.form.saveAndCreateAnother"
msgstr "Shrani in ustvari novega"

msgid "manager.announcementTypes.form.typeNameExists"
msgstr "Tip obvestila s tem imenom že obstaja."

msgid "manager.announcementTypes.form.typeName"
msgstr "Ime"

msgid "manager.announcementTypes.form.typeNameRequired"
msgstr "Ime tipa obvestila je obvezno."

msgid "manager.announcementTypes.noneCreated"
msgstr "Noben tip obvestila ni bil ustvarjen."

msgid "manager.announcementTypes.typeName"
msgstr "Tip obvestila"

msgid "manager.publication.submissionStage"
msgstr "Oddaja"

msgid "manager.publication.reviewStage"
msgstr "Recenzija"

msgid "manager.publication.editorialStage"
msgstr "Lektoriranje"

msgid "manager.publication.productionStage"
msgstr "Produkcija"

msgid "manager.publication.emails"
msgstr "Emaili"

msgid "manager.emails.confirmDelete"
msgstr "Ali ste prepričani, da želite zbrisati to predlogo e-pošte?"

msgid "manager.emails.confirmReset"
msgstr "Ali ste prepričani, da želite ponastaviti to predlogo e-pošte na privzete vrednosti?"

msgid "manager.emails.createEmail"
msgstr "Ustvari e-pošto"

msgid "manager.emails.data"
msgstr "Podatki predloge e-pošte"

msgid "manager.emails.details"
msgstr "Podrobnosti predloge e-pošte"

msgid "manager.emails.disable"
msgstr "Onemogoči"

msgid "manager.emails.disable.message"
msgstr "Onemogočate predlogo e-pošte. Če procesi sistema to predlogo uporabljajo, je ne bodo več mogli. Želite potrditi to operacijo?"

msgid "manager.emails.editEmail"
msgstr "Uredi e-pošto"

msgid "manager.emails.editTestExample"
msgstr "Uredi testni primer e-pošte"

msgid "manager.emails.emailKey"
msgstr "Ključ e-pošte"

msgid "manager.emails.emailKeyExists"
msgstr "E-pošta s tem ključem že obstaja. Ključi e-pošte morajo biti unikatni."

msgid "manager.emails.emailTemplate"
msgstr "Predloga e-pošte"

msgid "manager.emails.enabled"
msgstr "Omogoči to predlogo e-pošte"

msgid "manager.emails.enable"
msgstr "Omogoči"

msgid "manager.emails.enable.message"
msgstr "Vključili boste to e-pošto. Ali potrjujete to operacijo?"

msgid "manager.emails.form.emailKeyRequired"
msgstr "Unikatni ključ e-pošte je obvezen."

msgid "manager.emails.form.bodyRequired"
msgstr "Za e-pošto je obvezno telo."

msgid "manager.emails.form.subjectRequired"
msgstr "Zadeva je pri e-pošti obvezna."

msgid "manager.emails"
msgstr "Pripravljene e-pošte"

msgid "manager.emails.resetAll.message"
msgstr "Če boste ponastavili vse e-poštne predloge, se bodo vse dosedanje spremembe le-teh izgubile. Ste prepričani, da želite nadaljevati?"

msgid "manager.emails.reset"
msgstr "Ponastavi"

msgid "manager.emails.reset.message"
msgstr "Če boste ponastavili e-poštno predlogo, se bodo ponastavili vsi podatki sporočila na privzete vrednosti, z izgubo vseh sprememb. Ste prepričani, da želite nadaljevati?"

msgid "manager.emails.resetToDefault"
msgstr "Ponastavi na privzeto"

msgid "manager.filesBrowser"
msgstr "Datotečni brskalnik"

msgid "manager.files.confirmDelete"
msgstr "Zbrišem datoteko oziroma mapo? Upoštevajte, da mora biti mapa izpraznjena pred brisanjem."

msgid "manager.files.createDir"
msgstr "Ustvari mapo"

msgid "manager.files.emptyDir"
msgstr "V tej mapi ni datotek."

msgid "manager.files.indexOfDir"
msgstr "Indeks mape {$dir}"

msgid "manager.files.parentDir"
msgstr "Višja mapa"

msgid "manager.files.uploadedFiles"
msgstr "Naložene datoteke"

msgid "manager.files.uploadFile"
msgstr "Naloži datoteko"

msgid "manager.groups.confirmDelete"
msgstr "Ste prepričani, da želite zbrisati to skupino?"

msgid "manager.groups.createTitle"
msgstr "Ustvari naslov"

msgid "manager.groups.editTitle"
msgstr "Uredi naslov"

msgid "manager.groups.form.groupTitleRequired"
msgstr "Naslov skupine je obvezen."

msgid "manager.groups.membership.addMember"
msgstr "Dodaj člana"

msgid "manager.groups.membership.confirmDelete"
msgstr "Ste prepričani, da želite izbrisati člana iz te skupine?"

msgid "manager.groups.membership"
msgstr "Članstvo"

msgid "manager.groups.membership.noneCreated"
msgstr "Ta skupina nima članov."

msgid "manager.groups.membership.noUsers"
msgstr "Ne najdem nobenega uporabnika."

msgid "manager.groups.title"
msgstr "Naslov"

msgid "manager.importExport"
msgstr "Uvoz/izvoz podatkov"

msgid "manager.language.ui"
msgstr "UV"

msgid "manager.language.submissions"
msgstr "Prispevki"

msgid "manager.language.forms"
msgstr "Obrazci"

msgid "manager.language.reloadLocalizedDefaultSettings"
msgstr "Ponastavi na privzeto"

msgid "manager.languages.alternateLocaleInstructions"
msgstr "Sistem omogoča opcijsko dodajanje določenih pomembnih informacij v večih jezikih. Za uporabo te možnosti izberite dodatne jezike in možnosti spodaj."

msgid "manager.languages.supportedLocalesInstructions"
msgstr "Izberite jezike, ki bodo podprti in na voljo v meniju na vsaki strani. Meni bo na voljo le, če bo na voljo več jezikov."

msgid "manager.payment.timestamp"
msgstr "Časovni žig"

msgid "manager.people.existingUserRequired"
msgstr "Vnesite obstoječega uporabnika."

msgid "manager.people.authSource"
msgstr "Vir avtentikacije"

msgid "manager.people.confirmUnenroll"
msgstr "Želite zbrisati vlogo temu uporabniku?"

msgid "manager.people.createUser"
msgstr "Ustvari novega uporabnika"

msgid "manager.people.createUserGeneratePassword"
msgstr "Ustvari naključno geslo."

msgid "manager.people.createUserSendNotify"
msgstr "Pošlji uporabniku e-pošto z dobrodošlico z njegovim imenom in geslom."

msgid "manager.people.disable"
msgstr "Onemogoči"

msgid "manager.people.doNotEnroll"
msgstr "Brez vlog"

msgid "manager.people.editProfile"
msgstr "Uredi račun"

msgid "manager.people.editUser"
msgstr "Uredi uporabnika"

msgid "manager.people.emailUsers.emailSelectedUsers"
msgstr "Pošlji e-pošto izbranim uporabnikom"

msgid "manager.people.emailUsers.emailUsersEnrolledAs"
msgstr "Pošlji e-pošto uporabnikom z vlogo"

msgid "manager.people.emailUsers"
msgstr "Pošlji e-pošto uporabnikom"

msgid "manager.people.emailUsers.selectLocale"
msgstr "Izberi jezik"

msgid "manager.people.emailUsers.selectUsers"
msgstr ""
"S kljukico v kvadratkih poleg uporabnikovih imen izberite uporabnike, ki jim "
"želite poslati e-pošto"

msgid "manager.people.enable"
msgstr "Omogoči"

msgid "manager.people.enroll"
msgstr "Dodaj vlogo uporabniku"

msgid "manager.people.enrollment"
msgstr "Dodajanje vlog"

msgid "manager.people.enrollSelected"
msgstr "Dodaj vloge izbranim uporabnikom"

msgid "manager.people.enrollSyncRole"
msgstr "Sinhroniziraj vloge"

msgid "manager.people.enrollSync"
msgstr "Sinhroniziraj vloge uporabnika"

msgid "manager.people.enrollUserAsDescription"
msgstr "Uporabniku je lahko v vsakem trenutku dodeljena ali izbrisana določena vloga."

msgid "manager.people.enrollUserAs"
msgstr "Dodaj uporabniku vlogo kot"

msgid "manager.people.invalidUser"
msgstr "Oprostite, izbrani uporabnik ne obstaja."

msgid "manager.people.mergeUser"
msgstr "Združi uporabnika"

msgid "manager.people.mergeUsers.confirm"
msgstr "Ali ste prepričani, da želite združiti uporabniške račune {$oldAccountCount} v uporabniški račun z uporabniškim imenom \"{$newUsername}\"? Izbrani uporabniški računi {$oldAccountCount} ne bodo več obstajali. Ta akcija je nepovratna."

msgid "manager.people.mergeUsers"
msgstr "Združi uporabnike"

msgid "manager.people.mustChooseRole"
msgstr "Prosimo izberite vloge na vrhu strani, preden kliknete 'Dodaj vlogo uporabniku'."

msgid "manager.people.mustProvideName"
msgstr "Najprej navedite vsaj priimek uporabnika."

msgid "manager.people.noMatchingUsers"
msgstr "Ni nobenih odgovarjajočih uporabnikov."

msgid "manager.people.noneEnrolled"
msgstr "Ni uporabnikov z dodeljeno vlogo."

msgid "manager.people"
msgstr "Ljudje"

msgid "manager.people.remove"
msgstr "Odstrani"

msgid "manager.people.saveAndCreateAnotherUser"
msgstr "Shrani in ustvari novega"

msgid "manager.people.signInAs"
msgstr "Prijavi se kot"

msgid "manager.people.signInAsUser"
msgstr "Prijavi se kot uporabnik"

msgid "manager.people.syncUsers"
msgstr "Sinhroniziraj vloge dodeljene uporabnikom"

msgid "manager.people.unenroll"
msgstr "Odvzemi vlogo"

msgid "manager.people.userCreatedSuccessfully"
msgstr "Uporabnik je bil uspešno ustvarjen."

msgid "manager.people.userMustChangePassword"
msgstr "Zahtevaj, da uporabnik spremeni geslo ob naslednji prijavi."

msgid "manager.plugins.action"
msgstr "Akcija:"

msgid "manager.plugins.disable"
msgstr "Onemogoči"

msgid "manager.plugins.enable"
msgstr "Omogoči"

msgid "manager.plugins.pluginManagement"
msgstr "Upravljanje z vtičniki"

msgid "manager.plugins.sitePlugin"
msgstr "Ta vtičnik se nanaša na celotno spletišče in z njim upravlja le administrator spletišča."

msgid "manager.plugins"
msgstr "Sistemski vtičniki"

msgid "manager.readingTools"
msgstr "Orodja za branje"

msgid "manager.userSearch.searchByName"
msgstr "Išči uporabnika po imenu"

msgid "manager.reviewerSearch.change"
msgstr "Spremeni"

msgid "manager.reviewerSearch.searchByName"
msgstr "Iskanje recenzentov po imenu"

msgid "manager.reviewerSearch.searchByName.short"
msgstr "Iskanje po imenu"

msgid "manager.reviewerSearch.interests"
msgstr "Interesi recenzentov"

msgid "manager.reviewerSearch.form.instructions"
msgstr "Uporabite spodnji obrazec za nastavitev največjega števila terminov po katerih želite iskati. Obrazec je prednastavljen s povprečnim številom polj."

msgid "manager.roles"
msgstr "Vloge"

msgid "manager.statistics"
msgstr "Statistike in poročila"

<<<<<<< HEAD
msgid "stats.city"
=======
msgid "manager.statistics.defaultMetricDescription"
msgstr ""
"\n"
"\t\tVaša {$contextObjectName} namestitev beleži več kot le eno metriko "
"uporabe, ki so prikazane v različnih kontekstih.\n"
"\t\tV nekaterih primerih mora biti uporabljena le ena metrika (npr. vrstni "
"red najbolj branih člankov ali vrstni red iskalnih rezultatov. Prosimo "
"izberite eno od konfiguriranih metrik kot privzeto.\n"
"\t"

msgid "manager.statistics.city"
>>>>>>> cb9d47a5
msgstr "Mesto"

msgid "stats.region"
msgstr "Regija"

#, fuzzy
msgid "manager.statistics.reports"
msgstr "Generator poročil"

msgid "manager.statistics.reports.description"
msgstr "Sistem pripravi poročila s podrobnimi podatki o uporabi spletišča in prispevkih v določenem časovnem obdobju. Poročila so pripravljena v CSV formatu, kar pomeni, da za ogled potrebujete preglednico."

msgid "manager.statistics.reports.month.label"
msgstr "Uporabite YYYYMM format."

msgid "manager.statistics.reports.day.label"
msgstr "Uporabite YYYYMMDD format."

msgid "manager.affiliationAndSupport"
msgstr "Sponzor"

msgid "manager.setup.publishingDescription"
msgstr ""
"Te podrobnosti so lahko vključene v metapodatke tretjih oseb, ki arhivirajo "
"ali indeksirajo revijo."

msgid "manager.setup.publishing"
msgstr "Podrobnosti objavljanja"

msgid "manager.setup.additionalContent"
msgstr "Dodatna vsebina"

msgid "manager.setup.additionalContent.description"
msgstr "Vse, kar boste vpisali tukaj, se bo prikazalo na domači strani."

msgid "manager.setup.copyrightNotice"
msgstr "Opomba o avtorskih pravicah"

msgid "manager.setup.copyrightNotice.description"
msgstr "Zahtevaj od avtorjev, da se strinjajo z obvestilom o avtorskih pravicah v postopku oddaje prispevka."

msgid "manager.setup.authorGuidelines"
msgstr "Priporočila za avtorje"

msgid "manager.setup.authorGuidelines.description"
msgstr "Priporočila za avtorje naj vsebujejo navodila za pravilno podajanje bibliografskih podatkov in oblikovanje besedila ter pravilen format referenc, priporočljivo je navesti tudi primere le-teh."

msgid "manager.setup.competingInterests"
msgstr "Nasprotujoči interesi"

msgid "manager.setup.errorDeletingItem"
msgstr "Med brisanjem je prišlo do napake."

msgid "manager.setup.favicon"
msgstr "Napačen format favikona. Dovoljeni formati so .ico, .png in .gif"

msgid "manager.setup.homeHeaderImageInvalid"
msgstr "Napačen format slike za logotip glave osnovne strani ali pa je prišlo do napake pri nalaganju. Dovoljeni formati so .gif, .jpg, or .png."

msgid "manager.setup.homepageImage"
msgstr "Slika domače strani"

msgid "manager.setup.homepageImage.description"
msgstr "Naloži sliko, ki se bo prikazovala na domači strani."

msgid "manager.setup.homepageImageInvalid"
msgstr "Napačen format slike za logotip osnovne strani ali pa je prišlo do napake pri nalaganju. Dovoljeni formati so .gif, .jpg, or .png."

msgid "manager.setup.homeTitleImageInvalid"
msgstr "Napačen format slike za glavo osnovne strani ali pa je prišlo do napake pri nalaganju. Dovoljeni formati so .gif, .jpg, or .png."

msgid "manager.setup.information.descriptionTitle"
msgstr "Opisi"

msgid "manager.setup.theme"
msgstr "Tema"

msgid "manager.setup.theme.description"
msgstr "Nove teme se lahko namestijo v zavihku Vtičniki na vrhu te strani."

msgid "manager.setup.layout.blockManagement"
msgstr "Upravljanje stranskih orodnih stolpcev"

msgid "manager.setup.layout.sidebar"
msgstr "Stranki orodni stolpec"

msgid "manager.setup.layout.unselected"
msgstr "Neizbrano"

msgid "manager.setup.loggingAndAuditing"
msgstr "Logiranje in pregledovanje"

msgid "manager.setup.logo"
msgstr "Logotip"

msgid "manager.setup.notifications"
msgstr "Obveščanje avtorja prispevka"

msgid "manager.setup.notifications.copySpecifiedAddress"
msgstr "Pošlji kopijo na ta email naslov"

msgid "manager.setup.notifications.description"
msgstr "Avtorjem se bo avtomatsko poslal email s potrditvijo oddaje prispevka. Kopijo lahko pošljete tudi spodnjim:"

msgid "manager.setup.openAccessPolicy"
msgstr "Politika odprtega dostopa"

msgid "manager.setup.openAccessPolicy.description"
msgstr "Če uporabljate politko takojšnjega prostega dostopa za vse objvaljene vsebine, lahko vpišete opis vaše politike odprtega dostopa."

msgid "manager.setup.pageHeaderLogoImageInvalid"
msgstr "Napačen format slike za glavo strani ali pa je prišlo do napake pri nalaganju. Dovoljeni formati so .gif, .jpg, or .png."

msgid "manager.setup.pageFooter"
msgstr "Noga strani"

msgid "manager.setup.pageFooter.description"
msgstr "Vnesite slike, besedilo ali HTML kodo, za katero želite, da se pojavlja na dnu spletne strani."

msgid "manager.setup.peerReview.description"
msgstr "Orišite recenzentsko politiko in postopek za bralce in avtorje.Ta oris pogosto vsebuje tipično število recenzentov za prispevek, kriterije po katerih recenzenti ocenjujejo prispevek, pričakovan čas opravljanja recenzije in način določanaj recenzentov."

msgid "manager.setup.principalContact"
msgstr "Glavni kontakt"

msgid "manager.setup.principalContactDescription"
msgstr "Vnesite podatke kontakta, tipično glavni urednik, vodja uredništva ali administrativna oseba, ki je lahko objavljena na javno dostopni spletni strani."

msgid "manager.setup.privacyStatement"
msgstr "Izjava o varovanju podatkov"

msgid "manager.setup.privacyStatement.description"
msgstr "Ta izjava se bo prikazala med procesom avtorjeve oddaje prispevka in na javno dostopni strani O reviji."

msgid "manager.setup.reviewOptions.numWeeksPerResponse"
msgstr ""
"Število dovoljenih tednov do sprejetja ali zavrnitve opravljanja recenzije."

msgid "manager.setup.reviewOptions.numWeeksPerReview"
msgstr "Število dovoljenih tednov za dokončanje recenzije"

msgid "manager.setup.reviewOptions.neverSendReminder"
msgstr "Nikoli ne pošlji opomnika"

msgid "manager.setup.reviewOptions.noteOnModification"
msgstr "Privzete vrednosti je možno spremeniti pri vsaki recenziji posebej med uredniškim postopkom."

msgid "manager.setup.reviewOptions.remindForInvite"
msgstr "Pošlji opomnik, če recenzent ni odgovoril na prošnoj za opravljanje recnezije v naslednjim času (dnevih) po roku za odgovor:"

msgid "manager.setup.reviewOptions.remindForSubmit"
msgstr "Pošlji opomnik, če recenzent ni oddal recenzentsko priporočilo po naslednjem času (v dnevih) po pretečenem roku za končanje recnezije:"

msgid "manager.setup.reviewOptions.reviewTime"
msgstr "Privzeti roki za recenzijo"

msgid "manager.setup.reviewOptions.showAnonymousReviewLink"
msgstr ""
"Prikaži povezavo do <button type=\"button\">kako zagotoviti, da bodo vse "
"datoteke anonimizirane</button> med postopkom nalaganja datotek"

msgid "manager.setup.searchEngineIndexing.sitemap"
msgstr "Zemljevid strani"

msgid "manager.setup.searchEngineIndexing.sitemapDescription"
msgstr "Na voljo je XML zemljevid strani za prijavo v iskalnike: <a href=\"{$path}\" target=\"_blank\">{$path}</a>"

msgid "manager.setup.sponsors.note"
msgstr "Odnosi s sponzorji in opis politike"

msgid "manager.setup.sponsors.description"
msgstr "Primeri: akademska združenja, univerzitetni oddelki, kooperative, itd. Sponzorji so prikazani javno."

msgid "manager.setup.styleSheetDescription"
msgstr "Izkušeni WEB razvijalci lahko naložijo CSS datoteko, s katero še dodatno prilagodijo videz spletne strani."

msgid "manager.setup.technicalSupportContact"
msgstr "Kontakt za podporo"

msgid "manager.setup.technicalSupportContactDescription"
msgstr "Kontaktna oseba, ki lahko pomaga urednikom, avtorjem in recenzentom v primeru, da imajo težave z oddajo prispevka, opravljanjem recenzije, vodnejem uredniškega postopka ali drugimi tehničnimi težavami."

msgid "manager.siteAccessOptions.siteAccessOptions"
msgstr "Možnosti dostopa do spletišča"

msgid "manager.statistics.statistics.count.value"
msgstr "{$count} ({$percentage}%)"

msgid "manager.statistics.statistics.totalNewValue"
msgstr "{$numTotal} ({$numNew} novi)"

msgid "manager.users"
msgstr "Uporabniki"

msgid "plugins.categories.metadata"
msgstr "Vtičniki za metapodatke"

msgid "plugins.categories.metadata.description"
msgstr "Vtičniki za metapodatke implementirajo dodatne standarde za meta-podatke."

msgid "plugins.categories.auth"
msgstr "Vtičniki za avtorizacije"

msgid "plugins.categories.blocks"
msgstr "Vtičniki blokov"

msgid "plugins.categories.blocks.description"
msgstr "Vtičniki blokov so dodatne komponente uporabniškega vmesnika, kot npr. različna orodja stranske orodne vrstice."

msgid "plugins.categories.gateways.description"
msgstr "Vtičniki prehodov (Gateway) posredujejo žive podatke zunanjim sistemom."

msgid "plugins.categories.gateways"
msgstr "Vtičniki prehodov (Gateway)"

msgid "plugins.categories.generic"
msgstr "Splošni vtičniki"

msgid "plugins.categories.importexport.description"
msgstr "Uvozno/izvozni vtičniki se uporabijo za prenašanje podatkov v in iz drugih sistemov."

msgid "plugins.categories.importexport"
msgstr "Uvozno/izvozni vtičniki"

msgid "plugins.categories.paymethod.description"
msgstr "Vtičniki za plačevanje implementirajo podporo za različne načine elektronskih postopkov plačevanja."

msgid "plugins.categories.paymethod"
msgstr "Vtičniki za plačevanje"

msgid "plugins.categories.reports.description"
msgstr "Z vtičniki za poročila implementiramo različne tipe poročil in izvlečke podatkov."

msgid "plugins.categories.reports"
msgstr "Vtičniki za poročila"

msgid "plugins.categories.themes.description"
msgstr "Vtičniki za teme se uporabljajo za spreminjanje izgleda sistema."

msgid "plugins.categories.themes"
msgstr "Vtičniki za teme"

msgid "plugins.categories.oaiMetadataFormats"
msgstr "Vtičniki za OAI metapodatkovni format"

msgid "plugins.categories.oaiMetadataFormats.description"
msgstr "Ti vtičniki določajo metapodatke pri OAI komunikacijah."

msgid "plugins.categories.pubIds"
msgstr "Vtičniki za javne identifikatorje"

msgid "plugins.categories.pubIds.description"
msgstr "Ti vtičniki implementirajo podporo za javne identifikatorje."

msgid "manager.plugins.copyError"
msgstr "Vtičnik ni bil uspešno skopiran. Lahko, da gre za težave s pravicami. Prosimo, da zagotovite, da bo spletni strežnik lahko pisal v mapo z vtičniki (vključno s podmapami) in ne pozabite kasneje ponovno zavarovati."

msgid "manager.plugins.delete"
msgstr "Odstrani vtičnik"

msgid "manager.plugins.installConfirm"
msgstr "Ste prepričani, da želite namestiti ta vtičnik?"

msgid "manager.plugins.upgradeConfirm"
msgstr "Ste prepričani, da želite nadgraditi ta vtičnik?"

msgid "grid.action.installPlugin"
msgstr "Namesti ali nadgradi ta vtičnik"

msgid "manager.plugins.deleteConfirm"
msgstr "Ste prepričani, da želite odstraniti ta vtičnik iz sistema?"

msgid "manager.plugins.deleteDescription"
msgstr "S klikom na briši, boste odstrnaili vtičnik iz strežnikovega datotečnega sistema."

msgid "manager.plugins.deleteError"
msgstr ""
"Vtičnik \"{$pluginName}\" ni mogel biti odstranjen iz datotečnega sistema. "
"Lahko, da gre za težave s pravicami. Prosimo, da zagotovite, da bo spletni "
"strežnik lahko pisal v mapo z vtičniki (vključno s podmapami) in ne pozabite "
"kasneje ponovno zavarovati."

msgid "manager.plugins.deleteSuccess"
msgstr "Vtičnik \"{$pluginName}\" je bil uspešno odstranjen"

msgid "manager.plugins.description"
msgstr "Ta stran omogoča administratorju, da pregelda in konfigurira vtičnike, ki so trenutno nameščeni. Vtičniki so razdeljeni v kategorije, odvisno od njihove funkcionalnosti. Kategorije so naštete spodaj, skupaj s pripadajočimi vtičniki."

msgid "manager.plugins.doesNotExist"
msgstr "Vtičnik \"{$pluginName}\" ne obstaja"

msgid "manager.plugins.fileSelectError"
msgstr "Prosimo, najprej izberite datoteko"

msgid "manager.plugins.upload"
msgstr "Naloži nov vtičnik"

msgid "manager.plugins.uploadDescription"
msgstr "Ta stran  omogoča, da naložite in namestite nov vtičnik. Vtičnik mora biti stisnjen kot .tar.gz datoteka."

msgid "manager.plugins.uploadFailed"
msgstr "Prosimo, da zagotovite, da je bila datoteka za nalaganje izbrana."

msgid "manager.plugins.installed"
msgstr "Nameščeni vtičniki"

msgid "manager.plugins.pluginGallery"
msgstr "Katalog vtičnikov"

msgid "manager.plugins.pluginGallery.overview"
msgstr "Pregled"

msgid "manager.plugins.pluginGallery.installation"
msgstr "Namestitev"

msgid "manager.plugins.pluginGallery.latestCompatible"
msgstr "Zadnja kompatibilna verzija"

msgid "manager.plugins.pluginGallery.certifications.official"
msgstr "Uradno"

msgid "manager.plugins.pluginGallery.certifications.official.description"
msgstr "Ta vtičnik je bil razvit in ga vzdržuje ekipa Public Knowledge Project."

msgid "manager.plugins.pluginGallery.certifications.reviewed"
msgstr "Pregledano"

msgid "manager.plugins.pluginGallery.certifications.reviewed.description"
msgstr "Ta vtičnik je bil pregledan in odobren s strani Public Knowledge Project ekipe."

msgid "manager.plugins.pluginGallery.certifications.partner"
msgstr "Partner"

msgid "manager.plugins.pluginGallery.certifications.partner.description"
msgstr "Ta vtičnik je posredoval eden od naših partnerskih razvijalcev."

msgid "manager.plugins.pluginGallery.maintainer"
msgstr "Vzdrževalec"

msgid "manager.plugins.pluginGallery.version"
msgstr "v{$version} objavljena dne {$date}"

msgid "manager.plugins.pluginGallery.homepage"
msgstr "Domača stran"

msgid "manager.plugins.pluginGallery.summary"
msgstr "Povzetek"

msgid "manager.plugins.pluginGallery.status"
msgstr "Status"

msgid "manager.plugins.noInstalledVersion"
msgstr "Vtičnik še ni bil namščen."

msgid "manager.plugins.noCompatibleVersion"
msgstr "Trenutno ni na voljo kompatibilne verzije tega vtičnika."

msgid "manager.plugins.installedVersionNewer"
msgstr "Vtičnik je že nameščen in je novejši od različice, ki je na voljo v katalogu."

msgid "manager.plugins.installedVersionOlder"
msgstr "Vtičnik je že nameščen, a je lahko posodobljen na novejšo verzijo."

msgid "manager.plugins.installedVersionNewest"
msgstr "Vtičnik je nameščen in ažuren (ni novejše verzije)."

msgid "manager.plugins.installedVersionNewer.short"
msgstr "Novejši od verzije, ki je na voljo"

msgid "manager.plugins.installedVersionOlder.short"
msgstr "Lahko je posodobljen"

msgid "manager.plugins.installedVersionNewest.short"
msgstr "Ažuren"

msgid "manager.plugins.noCompatibleVersion.short"
msgstr "Ni na voljo"

msgid "manager.plugins.installFailed"
msgstr "Namestitev ni uspela. {$errorString}"

msgid "manager.plugins.installSuccessful"
msgstr "Uspešna namestitev verzije {$versionNumber}"

msgid "manager.plugins.invalidPluginArchive"
msgstr "Naložena datoteka z vtičnikom ne vsebuje mape, ki bi ustrezala imenu vtičnika."

msgid "manager.plugins.wrongCategory"
msgstr "Naloženi vtičnik ne ustreza kategoriji nadgrajenega vtičnika."

msgid "manager.plugins.wrongName"
msgstr "Datoteka version.xml v naloženem vtičniku vsebuje ime vtičnika, ki ne ustreza nadgrajenemu vtičniku."

msgid "manager.plugins.pleaseInstall"
msgstr "Vtičnik ne obstaja. Najprej ga namestite"

msgid "manager.plugins.pleaseUpgrade"
msgstr ""
"Vtičnik že obstaja, a je novejši, kot nameščen. Prosimo, da ga nadgradite"

msgid "manager.plugins.settings"
msgstr "Nastavitve"

msgid "manager.plugins.upgrade"
msgstr "Nadgradi vtičnik"

msgid "manager.plugins.upgradeDescription"
msgstr "Ta stran  omogoča, da nadgradite vtičnik. Vtičnik mora biti stisnjen kot .tar.gz datoteka."

msgid "manager.plugins.upgradeFailed"
msgstr "Nadgradnja ni uspela. {$errorString}"

msgid "manager.plugins.upgradeSuccessful"
msgstr "Uspešno nadgrajeno na verzijo {$versionString}"

msgid "manager.plugins.uploadError"
msgstr "Napaka pri nalaganju datoteke"

msgid "manager.plugins.uploadPluginDir"
msgstr "Izberite datoteko za vtičnik"

msgid "manager.plugins.versionFileInvalid"
msgstr "version.xml v mapi vtičnika vsebuje napačne podatek."

msgid "manager.plugins.versionFileNotFound"
msgstr "version.xml ne obstaja v mapi vtičnika"

msgid "notification.localeEnabled"
msgstr "Jezik vključen."

msgid "notification.localeDisabled"
msgstr "Jezik izključen."

msgid "notification.primaryLocaleDefined"
msgstr "Primarni jezik je nastavljen na {$locale}."

msgid "notification.localeInstalled"
msgstr "Vsi izbrani jeziki so namščeni in aktivirani."

msgid "notification.localeUninstalled"
msgstr "Jezik {$locale} je odstranjen."

msgid "notification.localeReloaded"
msgstr "Jezik {$locale} je ponovno nameščen."

msgid "notification.localeSettingsSaved"
msgstr "Nastavitve jezika so shranjene."

msgid "notification.editedUser"
msgstr "Uporabnik je spremenjen."

msgid "manager.paymentMethod"
msgstr "Plačila"

msgid "manager.paymentMethod.title"
msgstr "Načini plačila"

msgid "manager.paymentMethod.none"
msgstr "Noben način plačila ni izbran"

msgid "manager.paymentMethod.method"
msgstr "Način plačila"

msgid "manager.paymentMethod.currency"
msgstr "Valuta"

msgid "settings.roles.roleOptions"
msgstr "Možnosti vloge"

msgid "settings.roles.showTitles"
msgstr "Prikaži naslov vloge na seznamu sodelavcev"

msgid "settings.roles.permitSelfRegistration"
msgstr "Dovoli uporabnikom, da se sami registrirajo"

msgid "settings.roles.recommendOnly"
msgstr "Ta vloga omogoča uporabniku, da samo predlaga recenzentsko odločitev, končno odločitev pa mora sprejeti avtorizirani urednik."

msgid "settings.roles.roleName"
msgstr "Ime vloge"

msgid "settings.roles.roleAbbrev"
msgstr "Okrajšava"

msgid "settings.roles.assignedStages"
msgstr "Dodeljena fazam"

msgid "settings.roles.stages"
msgstr "Faze"

msgid "settings.roles.roleDetails"
msgstr "Podrobnosti vloge"

msgid "settings.roles.from"
msgstr "Nivo pravic"

msgid "settings.roles.removeText"
msgstr "Odstraniti želite vlogo iz tega konteksta. S tem se bodo odstranile vse pripadajoče nastavitve in dodelitve uporabnikov tej vlogi. Ste prepričani, da želite nadaljevati?"

msgid "settings.roles.nameRequired"
msgstr "Ime vloge je obvezno."

msgid "settings.roles.abbrevRequired"
msgstr "Okrajšava vloge je obvezna."

msgid "settings.roles.uniqueName"
msgstr "Ime vloge mora biti unikatno."

msgid "settings.roles.uniqueAbbrev"
msgstr "Okrajšava vloge mora biti unikatna."

msgid "settings.roles.roleIdRequired"
msgstr "Definirati morate nivo pravic za vlogo."

msgid "settings.roles.stageIdRequired"
msgstr "Izbrati morate fazo, ki jo boste dodelili vlogi."

msgid "settings.libraryFiles.fileRequired"
msgstr "Datoteka iz knjižnice je obvezna. Prosimo, da preverite, če ste jo izbrali in naložili."

msgid "settings.libraryFiles.nameRequired"
msgstr "Ime datoteke je obvezno."

msgid "settings.libraryFiles.typeRequired"
msgstr "Tip datoteke je obvezen."

msgid "settings.libraryFiles.category.contracts"
msgstr "Pogodbe"

msgid "settings.libraryFiles.category.marketing"
msgstr "Marketing"

msgid "settings.libraryFiles.category.permissions"
msgstr "Dovoljenja"

msgid "settings.libraryFiles.category.reports"
msgstr "Poročila"

msgid "settings.libraryFiles.category.other"
msgstr "Ostalo"

msgid "settings.libraryFiles.public.viewInstructions"
msgstr "<p>Ta datoteka v knjižnici je lahko javno dostopan za prenos, če je omogočen \"Javni dostop\" preko: <blockquote>{$downloadUrl}</blockquote></p>"

msgid "settings.libraryFiles.public.selectLibraryFiles"
msgstr "Pripnite datoteke iz knjižnice"

msgid "grid.action.addGenre"
msgstr "Dodaj komponento"

msgid "grid.action.editGenre"
msgstr "Uredi to komponento"

msgid "grid.action.deleteGenre"
msgstr "Odstrani to komponento"

msgid "grid.action.restoreGenres"
msgstr "Povrni privzete nastavitve komponent"

msgid "manager.setup.genres.key"
msgstr "Ključ"

msgid "manager.setup.genres.key.description"
msgstr "Neobvezna krajša simbolična oznaka za ta tip datoteke."

msgid "manager.setup.genres.key.exists"
msgstr "Ta ključ že obstaja."

msgid "manager.setup.genres.key.alphaNumeric"
msgstr ""
"Ključ lahko vsebuje samo alfanumerične znake, podčrtaj ali pomišljaj in se "
"mora začeti z alfanumeričnim znakom."

msgid "manager.settings.wizard"
msgstr "Nastavitveni čarovnik"

msgid "manager.users.roleRequired"
msgstr "Izbrati morate vsaj eno vlogo, ki je dodeljena uporabniku."

msgid "manager.website"
msgstr "Spletna stran"

msgid "manager.website.title"
msgstr "Nastavitve spletne strani"

msgid "manager.workflow"
msgstr "Delovni tok"

msgid "manager.workflow.title"
msgstr "Nastavitve delovnega toka"

msgid "manager.distribution"
msgstr "Distribucija"

msgid "manager.distribution.title"
msgstr "Nastavitve distribucije"

msgid "manager.reviewForms"
msgstr "Recenzentski obrazci"

msgid "manager.reviewForms.confirmActivate"
msgstr "Ste prepričani, da želite aktivirati ta recenzentski obrazec? Ko bo dodeljen prvi recenziji prispevka, ga ne boste mogli več deaktivirati."

msgid "manager.reviewForms.confirmDeactivate"
msgstr "Ste prepričani, da želite deaktivirati ta recenzijski obrazec? Po deaktivaciji ne bo več na voljo za dodelitev recenziji prispevka."

msgid "manager.reviewForms.confirmCopy"
msgstr "Ste prepričani, da želite narediti kopijo tega recenzentskega obrazca?"

msgid "manager.reviewForms.completed"
msgstr "Končano"

msgid "manager.reviewForms.confirmDelete"
msgstr "Ste prepričani, da želite odstraniti ra recenzentski obrazec?"

msgid "manager.reviewForms.create"
msgstr "Ustvari recenzentski obrazec"

msgid "manager.reviewForms.description"
msgstr "Opis in navodila"

msgid "manager.reviewForms.edit"
msgstr "Recenzentski obrazec"

msgid "manager.reviewForms.form.titleRequired"
msgstr "Naslov recenzentskega obrazca je obvezen."

msgid "manager.reviewForms.inReview"
msgstr "V recenziji"

msgid "manager.reviewForms.list.description"
msgstr "Pripravljeni recenzijski obrazci so namenjeni recenzentom namesto privzetih le z dvema opisnima poljema in običajno vsebujejo več različnih polj. Enim, ki je namenjen avtorju in uredniku, ter drugim, ki je namenjen le uredniku. Recenzijski obrazec je lahko oddljen določeni rubriki ali pa ga izbere urednik. V vsakem primeru bo urednik avtorju lahko posredoval mnenje recenzenta."

msgid "manager.reviewForms.noneChosen"
msgstr "Noben/Prost recenzijski obrazec"

msgid "manager.reviewForms.noneCreated"
msgstr "Pripravljenega ni bilo nobenega recenzijskega obrazca."

msgid "manager.reviewForms.noneUsed"
msgstr "Uporabljen ni bil noben recenzijski obrazec."

msgid "manager.reviewForms.preview"
msgstr "Predogled obrazca"

msgid "manager.reviewForms.reviewFormData"
msgstr "Vpogled v podatke recenzijskega obrazca"

msgid "manager.reviewForms.title"
msgstr "Naslov"

msgid "manager.reviewFormElement.changeType"
msgstr "Spreminjanje tipa gradnika obrazca..."

msgid "manager.reviewFormElements"
msgstr "Gradniki obrazca"

msgid "manager.reviewFormElements.addResponseItem"
msgstr "Dodaj izbiro"

msgid "manager.reviewFormElements.checkboxes"
msgstr "Potrditveno polje (izberete lahko enega ali več)"

msgid "manager.reviewFormElements.chooseType"
msgstr "Izberi tip gradnika"

msgid "manager.reviewFormElements.confirmDelete"
msgstr "Potrdi odstranitev gradnika recenzijskega obrazca..."

msgid "manager.reviewFormElements.copyTo"
msgstr "Kopiraj na:"

msgid "manager.reviewFormElements.create"
msgstr "Ustvari nov gradnik"

msgid "manager.reviewFormElements.dropdownbox"
msgstr "Spustni meni"

msgid "manager.reviewFormElements.edit"
msgstr "Uredi gradnik"

msgid "manager.reviewFormElements.elementType"
msgstr "Tip gradnika"

msgid "manager.reviewFormElements.form.elementTypeRequired"
msgstr "Tip gradnika je obvezen."

msgid "manager.reviewFormElements.form.questionRequired"
msgstr "Za ta gradnik je obvezno vprašanje."

msgid "manager.reviewFormElements.noneCreated"
msgstr "Ustvrj eni bil še noben gradnik."

msgid "manager.reviewFormElements.possibleResponse"
msgstr "Izbira"

msgid "manager.reviewFormElements.question"
msgstr "Gradnik"

msgid "manager.reviewFormElements.radiobuttons"
msgstr "Radio gumb (izberete lahko le enega)"

msgid "manager.reviewFormElements.required"
msgstr "Recenzenti morajao obvezno izpolniti ta gradnik"

msgid "manager.reviewFormElements.included"
msgstr "Bo vključen v sporočilo avtorju"

msgid "manager.reviewFormElements.smalltextfield"
msgstr "Enobesedno tekstovno polje"

msgid "manager.reviewFormElements.textarea"
msgstr "Povečano tekstovno polje"

msgid "manager.reviewFormElements.textfield"
msgstr "Enovrstično tekstovno polje"

msgid "manager.reviewFormElements.viewable"
msgstr "Vidno (za avtorje)"

msgid "grid.action.createReviewForm"
msgstr "Ustvari nov recenzijski obrazec"

msgid "manager.setup.competingInterests.required"
msgstr "Zahtevaj izjavo o navzkrižju interesov pri recenziji."

msgid "manager.setup.licenseURLDescription"
msgstr "URL povezava do spletne strani, ki opisuje licenco (če je na voljo)."

msgid "manager.setup.metadata.submission"
msgstr "Obrazec za oddajo"

msgid "plugins.importexport.common.validationErrors"
msgstr "Validacijske napake:"

msgid "plugins.importexport.common.warningsEncountered"
msgstr "Opozorila:"

msgid "plugins.importexport.common.errorsOccured"
msgstr "Napake:"

msgid "plugins.importexport.common.error.unknownElement"
msgstr "Neznan element {$param}"

msgid "plugins.importexport.common.error.unknownGenre"
msgstr "Neznan žanr {$param}"

msgid "plugins.importexport.common.error.unknownEncoding"
msgstr "Neznano en-kodiranje {$param}"

msgid "plugins.importexport.common.error.encodingError"
msgstr "Vsebina ni kodirana kot {$param}"

msgid "plugins.importexport.common.error.unknownUserGroup"
msgstr ""
"Uvožena datoteka vsebuje avtorja '{$authorName}', z uporabniško vlogo "
"'{$userGroupName}'. Ne obstaja zahtevna uporabniška vloga s tem uporabniškim "
"imenom."

msgid "plugins.importexport.common.error.unknownUploader"
msgstr "Neznan nalagalnik {$param}"

msgid "plugins.importexport.common.error.temporaryFileFailed"
msgstr "Začasna datoteka {$dest} ne more biti ustvarjena iz {$source}"

msgid "plugins.importexport.common.error.filesizeMismatch"
msgstr "Pričakovan velikost datoteke \"{$expected}\" in dobljena velikost datoteke \"{$actual}\" se ne skladata"

msgid "plugins.importexport.common.error.duplicateRevisionForSubmission"
msgstr ""
"Verzija \"{$revisionId}\" za datoteko prispevka \"{$fileId}\" ni povzročila "
"dvojni zapis"

msgid "plugins.importexport.native.error.submissionFileImportFailed"
msgstr "Datoteka prispevka ni mogla biti uvožena"

msgid "manager.navigationMenus.form.title"
msgstr "Naslov"

msgid "manager.navigationMenus.form.path"
msgstr "Pot"

msgid "manager.navigationMenus"
msgstr "Navigacijski meniji"

msgid "manager.navigationMenus.form.viewInstructions"
msgstr "<p>Ta stran bo dostopna na: <blockquote>{$pagesPath}</blockquote>...kjer je %PATH% pot vpisana zgoraj. <strong>Opozorilo:</strong> Dve strani ne moreta imeti iste poti. Uporaba poti, ki so že vgrajene v sistem, lahko povzroči nedostopnost pomembnih funkcij.</p>"

msgid "manager.navigationMenus.form.content"
msgstr "Vsebina"

msgid "manager.navigationMenus.form.pathRegEx"
msgstr "Polje pot lahko vsebuje le alfanumerične znake in '.', '/', '-' ter '_'."

msgid "manager.navigationMenus.form.duplicatePath"
msgstr "Ta pot je že uporabljena pri drugem navigacijskem meniju."

msgid "manager.navigationMenus.form.duplicateTitles"
msgstr "Ta naslov je že uporbljen pri drugem navigacijskem meniju."

msgid "manager.navigationMenus.form.titleRequired"
msgstr "Naslov je obvezen"

msgid "manager.navigationMenuItems"
msgstr "Postavke navigacijskega menija"

msgid "manager.navigationMenus.assignedMenuItems"
msgstr "Dodeljene postavke menija"

msgid "manager.navigationMenus.unassignedMenuItems"
msgstr "Nedodeljene postavke menija"

msgid "manager.navigationMenus.form.navigationMenuArea"
msgstr "Navigacijska področja aktivne teme"

msgid "manager.navigationMenus.form.navigationMenuAreaMessage"
msgstr "Izberi navigacisjko področje"

msgid "manager.navigationMenus.form.url"
msgstr "URL"

msgid "manager.navigationMenus.form.customUrlError"
msgstr "URL je obvezen"

msgid "manager.navigationMenus.form.conditionalDisplay"
msgstr "Več o tem, kdaj bo ta postavka menija vidna in kdaj skrita."

msgid "manager.navigationMenus.form.submenuWarning"
msgstr "Če postavka menija odpre podmeni, potem povezava postavke ne deluje na vseh napravah. Na prirem, če imate postavko \"O reviji), ki odpre podmeni s postavkami \"Kontakti\" in \"Uredniški odbor\", potem povezava \"O reviji\" ne deluje na vseh napravh. V privzetih menijih je to rešeno tako, da je v podmeniju narejena nova postavka za \"O reviji\"."

msgid "manager.navigationMenus.form.navigationMenuItemType"
msgstr "Tip navigacijskega menija"

msgid "manager.navigationMenus.form.navigationMenuItemTypeMessage"
msgstr "Izberi tip navigacijskega menija ali Po meri, za kreiranje novega"

msgid "manager.navigationMenus.customPage"
msgstr "Stran po meri"

msgid "manager.navigationMenus.customPage.description"
msgstr "Ustvari te svojo stran na vašem spletišču in povezavo nanjo iz navigacijskega menija."

msgid "manager.navigationMenus.remoteUrl"
msgstr "Oddaljen URL"

msgid "manager.navigationMenus.remoteUrl.description"
msgstr "Povezava ne katerikoli URL na drugi spletni strani, kot na primer http://pkp.sfu.ca."

msgid "manager.navigationMenus.about.description"
msgstr "Povezava na stran z vsebino O reviji, ki je določena v Nastavitve > Revija"

msgid "manager.navigationMenus.about.conditionalWarning"
msgstr "Ta povezava bo vidna le, če ste izpolnili polje O reviji v Natavitve > Revija."

msgid "manager.navigationMenus.editorialTeam.description"
msgstr "Povezava do strani s kolofonom, ki je nastavljen v Nastavitve > Revija."

msgid "manager.navigationMenus.editorialTeam.conditionalWarning"
msgstr "Ta povezava bo vidna le, če ste izpolnili polje Uredniško odbor pod Nastavitve > Revija."

msgid "manager.navigationMenus.submissions.description"
msgstr "Povezava do strani z navodili za oddajo prispevka."

msgid "manager.navigationMenus.current.description"
msgstr "Povezava do trenutno izdane številke revije."

msgid "manager.navigationMenus.archives.description"
msgstr "Povezava do arhiva izdanih številk."

msgid "manager.navigationMenus.announcements.description"
msgstr "Povezava do vaših obvestil."

msgid "manager.navigationMenus.announcements.conditionalWarning"
msgstr "Ta povezava bo vidna le, če ste omogočili obvestila v Natavitve > Spletna stran."

msgid "manager.navigationMenus.login.description"
msgstr "Povezava do prijavne strani uporabnika."

msgid "manager.navigationMenus.register.description"
msgstr "Povezava do registracijekse strani za uporabnika."

msgid "manager.navigationMenus.dashboard.description"
msgstr "Povezava do uredniške nadzorne plošče."

msgid "manager.navigationMenus.profile.description"
msgstr "Povezava do uporabniškega profila."

msgid "manager.navigationMenus.administration.description"
msgstr "Povezava do administrativnih orodij za celotno spletišče."

msgid "manager.navigationMenus.administration.conditionalWarning"
msgstr "Ta povezava bo vidna le uporabnkom administratorjem."

msgid "manager.navigationMenus.logOut.description"
msgstr "Povezava, ki odjavi uporabnika iz sistema."

msgid "manager.navigationMenus.loggedOut.conditionalWarning"
msgstr "Ta povezva bo vidna le, če bo uporabnik prijavljen v sistem."

msgid "manager.navigationMenus.loggedIn.conditionalWarning"
msgstr "Ta povezva bo vidna le, če uporabnik ne bo prijavljen v sistem."

msgid "manager.navigationMenus.form.menuAssigned"
msgstr "To področje ima že dodeljen navigacijski meni."

msgid "manager.navigationMenus.contact.description"
msgstr "Povezava do strani z vašimi kontaktnimi podatki."

msgid "manager.navigationMenus.contact.conditionalWarning"
msgstr ""
"Ta povezava bo prikazana le, če ste izpolnili kontaktne podatke v Nastavitve "
"> Kontakti."

msgid "manager.navigationMenus.form.typeMissing"
msgstr "Prosimo izberite tip navigacijskega menija."

msgid "manager.navigationMenus.subscriptions.conditionalWarning"
msgstr "Ta povezava bo vidna le, če so omogočena plačila pod Nastavitve > Distribucija > Plačila."

msgid "manager.navigationMenus.mySubscriptions.conditionalWarning"
msgstr "Ta povezava bo vidna le, če je obiskovalec prijavljen, če so omogočena plačila pod Nastavitve > Distribucija > Plačila in če je zahtevno naročilo pod Nastavtive > Distribucija > Dostop."

msgid "manager.navigationMenus.search.description"
msgstr "Povezava do strani za iskanje."

msgid "manager.navigationMenus.privacyStatement.description"
msgstr "Povezava do strani z Izjavo o zasebnosti."

msgid "manager.navigationMenus.privacyStatement.conditionalWarning"
msgstr "Ta povezava bo vidna le, če ste vpisali izjavo o zasebnosti pod Nastavitve > Delovni tok > Oddaja."

msgid "grid.category.add"
msgstr "Dodaj kategorijo"

msgid "grid.category.edit"
msgstr "Uredi kategorijo"

msgid "grid.category.name"
msgstr "Ime"

msgid "grid.category.path"
msgstr "Naslov"

msgid "grid.category.urlWillBe"
msgstr "URL kategorije bo {$sampleUrl}"

msgid "grid.category.pathAlphaNumeric"
msgstr "Naslov kategorije mora biti zapisan samo s črkami in številkami."

msgid "grid.category.pathExists"
msgstr "Tak naslov kategorije že obstaja. Vnesite edinstven naslov."

msgid "grid.category.description"
msgstr "Opis"

msgid "grid.category.parentCategory"
msgstr "Višja kategorija"

msgid "grid.category.removeText"
msgstr "Ste prepričani, da želite izbrisati to kategorijo?"

msgid "grid.category.nameRequired"
msgstr "Vnesite ime kategorije."

msgid "grid.category.categoryDetails"
msgstr "Podrobnosti kategorije"

msgid "plugins.importexport.common.error.missingGivenName"
msgstr ""
"Avtor {$authorName} nima podanega imena v jeziku prispevka, {$localeName}. "
"Prispevek ne more biti uvožen brez te informacije."

msgid "plugins.importexport.user.importExportErrors"
msgstr "Uvozno/izvozne napake:"

msgid "plugins.importexport.user.error.userHasNoPassword"
msgstr "Uporabnik \"{$username}\" nima gesla. Preverite uvozno XML datoteko. Uporabnik ni bil uvožen."

msgid "plugins.importexport.user.error.passwordHasBeenChanged"
msgstr "Geslo uporabnika \"{$username}\" ni bilo mogoče uvoziti. Uporabniku je bil poslan email z novim geslom. Uporabnik je bil uvožen."

msgid "plugins.importexport.user.error.plainPasswordNotValid"
msgstr "Uporabnik \"{$username}\" ima geslo, ki ni v veljavni obliki (je 'plain password'). Uporabnik ni bil uvožen."

msgid "plugins.importexport.user.error.usernameEmailMismatch"
msgstr "Uporabniško ime \"{$username}\" in email \"{$email}\" ne sovpadata z enim in istim uporabnikom."

msgid "stats.articlesOfTotal"
msgstr "{$count} od {$total} člankov"

msgid "stats.daily"
msgstr "Dnevno"

msgid "stats.dateRange"
msgstr "Datumsko območje"

msgid "stats.dateRange.allDates"
msgstr "Vsi datumi"

msgid "stats.dateRange.apply"
msgstr "Potrdi"

msgid "stats.dateRange.change"
msgstr "Spremeni območje"

msgid "stats.dateRange.customRange"
msgstr "Poljubno območje"

msgid "stats.dateRange.dateDoesNotExist"
msgstr "Eden od podanih datumov ne obstaja."

msgid "stats.dateRange.from"
msgstr "Od"

msgid "stats.dateRange.instruction"
msgstr "Vsi datumi morajo biti oblike YYYY-MM-DD. Če želite izbrati 15. januar 2019, potem vpišite 2019-01-15."

msgid "stats.dateRange.invalidDate"
msgstr "Oblika datuma je napačna. Vsi datumi morajo biti oblike YYYY-MM-DD."

msgid "stats.dateRange.invalidDateRange"
msgstr "Začetni datum mora biti pred končnim."

msgid "stats.dateRange.invalidEndDateMax"
msgstr "Končni datum ne sme biti kasnejši od {$date}."

msgid "stats.dateRange.invalidStartDateMin"
msgstr "Začetni datum ne sme biti pred {$date}."

msgid "stats.dateRange.last12Months"
msgstr "Zadnjih 12 mesecev"

msgid "stats.dateRange.last30Days"
msgstr "Zadnjih 30 dni"

msgid "stats.dateRange.last90Days"
msgstr "Zadnjih 90 dni"

msgid "stats.dateRange.sinceDate"
msgstr "Od {$date}"

msgid "stats.dateRange.to"
msgstr "Do"

msgid "stats.dateRange.untilDate"
msgstr "Do {$date}"

msgid "stats.fileViews"
msgstr "Ogledi datotek"

msgid "stats.html"
msgstr "HTML"

msgid "stats.monthly"
msgstr "Mesečno"

msgid "stats.pdf"
msgstr "PDF"

msgid "stats.searchSubmissionDescription"
msgstr "Išči po naslovu, avtorju in IDju"

msgid "stats.total"
msgstr "Skupaj"

msgid "manager.reviewFormElements.description"
msgstr "Opis"

msgid "stats.name.declinedReviewRate"
msgstr "Stopnja zavrnitve s strani recenzentov"

msgid "stats.name.declinedDeskRate"
msgstr "Stopnja zavrnitve uredništva"

msgid "stats.name.declineRate"
msgstr "Stopnja zavrnitve"

msgid "stats.name.acceptanceRate"
msgstr "Stopnja sprejetja"

msgid "stats.name.daysToReject"
msgstr "Število dni do zavrnitve"

msgid "stats.name.daysToAccept"
msgstr "Število dni do sprejetja"

msgid "stats.name.daysToDecision"
msgstr "Število dni do prve uredniške odločitve"

msgid "stats.name.submissionsPublished"
msgstr "Objavljenih prispevkov"

msgid "stats.name.submissionsDeclinedPostReview"
msgstr "Zavrnjenih prispevkov (recenzenti zavrnili))"

msgid "stats.name.submissionsDeclinedDeskReject"
msgstr "Zavrnjenih prispevkov (uredništvo zavrnilo)"

msgid "stats.name.submissionsDeclined"
msgstr "Zavrnjenih prispevkov"

msgid "stats.name.submissionsAccepted"
msgstr "Sprejetih prispevkov"

msgid "stats.name.submissionsReceived"
msgstr "Prejetih prispevkov"

msgid "stats.userStatistics"
msgstr "Statistike uporabnikov"

msgid "stats.trends"
msgstr "Trendi"

msgid "stats.totalWithinDateRange"
msgstr "Skupaj znotraj časovnega obdobja"

msgid "stats.submissionsActive"
msgstr "Aktivni prispevki"

msgid "stats.editorialActivity"
msgstr "Uredniška aktivnost"

msgid "stats.descriptionForStat"
msgstr "Opis za {$stat}"

msgid "stats.description.daysToDecision"
msgstr ""
"Število dni, ki so potrebni za večino prispevkov, da je sprejeta uredniška "
"odločitev, kot je zavrnitev ali sprejetje v recenzijski postopek.<br><br>Te "
"številke pomenijo, da je bilo pri 80% prispevkov uredniška odločitev "
"sprejeta znotraj določenega števila dni.<br><br>Ta statistika pokaže kako "
"hitro lahko večina avtorjem pričakuje uredniško odločitev pri vaši reviji."

msgid "stats.description.acceptRejectRate"
msgstr ""
"Odstotki za izbrano obdobje se izračunajo med vsemi prejetimi prispevki, pri "
"katerih je bila sprejeta končna odločitev. <br><br> Npr. recimo, da je bilo "
"oddanih 10 prispevkov, štirje so bili sprejeti, štirje zavrnjeni in pri dveh "
"še ni odločitve.<br><br>Stopnja sprejetja bo 50% (4 od 8 prispevkov), ker "
"pri dveh prispevkih še ni bila sprejeta končna odločitev in nista upoštevana."

msgid "stats.dateRange.thisYear"
msgstr "Začetek leta do danes"

msgid "stats.dateRange.lastYear"
msgstr "Zadnje leto"

msgid "stats.dateRange.lastTwoYears"
msgstr "Zadnji dve leti"

msgid "stats.dateRange.instructions"
msgstr ""
"Vnesite vse datume v formatu YYYY-MM-DD. Npr, če želite datum 15 januar "
"2019, vnesite 2019-01-15."

msgid "stats.allUsers"
msgstr "Vsi uporabniki"

msgid "manager.setup.metadata.citations.require"
msgstr ""
"Zahtevaj od avtorjev, da navedejo reference prispevka pred sprejetjem "
"prispevka."

msgid "manager.setup.metadata.citations.request"
msgstr ""
"Zahtevaj od avtorjev, da navedejo reference prispevka med oddajo prispevka."

msgid "manager.setup.metadata.citations.noRequest"
msgstr ""
"Ne zahtevaj od avtorjev, da navedejo reference prispevka med oddajo "
"prispevka."

msgid "manager.setup.metadata.citations.enable"
msgstr "Omogoči metapodatke reference"

msgid "manager.setup.metadata.citations.description"
msgstr ""
"Navedite reference prispevka v posebnem polju. To je lahko zahtevano pri "
"nekaterih servis za sledenje citatov, kot recimo Crossref."

msgid "manager.setup.metadata.agencies.require"
msgstr ""
"Zahtevaj od avtorjev, da razkrijejo podporne ustanove prispevka pred "
"sprejetjem prispevka."

msgid "manager.setup.metadata.agencies.request"
msgstr ""
"Zahtevaj od avtorjev, da razkrijejo podporne ustanove prispevka med oddajo "
"prispevka."

msgid "manager.setup.metadata.agencies.noRequest"
msgstr ""
"Ne zahtevaj od avtorjev, da navedejo podporne ustanove prispevka med oddajo "
"prispevka."

msgid "manager.setup.metadata.agencies.enable"
msgstr "Omogoči metapodatke za podporne ustanove"

msgid "manager.setup.metadata.agencies.description"
msgstr ""
"Podporne ustanove lahko vsebujejo podatke o financiranju raziskave ali "
"ustanove, ki kako drugače podpirajo raziskavo."

msgid "manager.setup.metadata.disciplines.require"
msgstr ""
"Zahtevaj od avtorjev, da navedejo discipline prispevka pred sprejetjem "
"prispevka."

msgid "manager.setup.metadata.disciplines.request"
msgstr ""
"Zahtevaj od avtorjev, da navedejo discipline prispevka med oddajo prispevka."

msgid "manager.setup.metadata.disciplines.noRequest"
msgstr ""
"Ne zahtevaj od avtorjev, da navedejo discipline prispevka med oddajo "
"prispevka."

msgid "manager.setup.metadata.disciplines.enable"
msgstr "Omogoči metapodatke discipline"

msgid "manager.setup.metadata.disciplines.description"
msgstr ""
"Disciplina so tipično tipi raziskave ali veje znanosti kot so opisane v "
"univerzitetnih fakultetah ali izobraževalnih zavodih."

msgid "manager.setup.metadata.type.require"
msgstr ""
"Zahtevaj od avtorjev, da navedejo tip prispevka pred sprejetjem prispevka."

msgid "manager.setup.metadata.type.request"
msgstr "Zahtevaj od avtorjev, da navedejo tip prispevka med oddajo prispevka."

msgid "manager.setup.metadata.type.noRequest"
msgstr ""
"Ne zahtevaj od avtorjev, da navedejo tip prispevka med oddajanjem prispevka."

msgid "manager.setup.metadata.type.enable"
msgstr "Omogoči metapodatke za tipologijo"

msgid "manager.setup.metadata.type.description"
msgstr ""
"Zvrst ali narava glavne vsebine prispevka. Tip je običajno \"besedilo\", "
"lahko pa je tudi \"podatki\", \"slika\" ali kakšen drug tip glede na <a "
"target=\"_blank\" href=\"https://www.dublincore.org/specifications/"
"dublin-core/dcmi-terms/\">Dublin Core tipologijo</a>."

msgid "manager.setup.metadata.subjects.require"
msgstr ""
"Zahtevaj od avtorjev, da navedejo tematiko prispevka pred sprejetjem "
"prispevka."

msgid "manager.setup.metadata.subjects.request"
msgstr ""
"Zahtevaj od avtorjev, da navedejo tematiko prispevka med oddajo prispevka."

msgid "manager.setup.metadata.subjects.noRequest"
msgstr ""
"Ne zahtevaj od avtorjev, da navedejo tematiko prispevka med oddajo prispevka."

msgid "manager.setup.metadata.subjects.enable"
msgstr "Omogoči metapodatek tematika"

msgid "manager.setup.metadata.subjects.description"
msgstr ""
"Tematika so lahko ključne besede, ključne fraze ali klasifikacijske kode, ki "
"opisujejo temo prispevka."

msgid "manager.setup.metadata.source.require"
msgstr ""
"Zahtevaj od avtorjev, da navedejo URL vira prispevka pred sprejetjem "
"prispevka."

msgid "manager.setup.metadata.source.request"
msgstr ""
"Zahtevaj od avtorjev, da navedejo URL vira prispevka med oddajo prispevka."

msgid "manager.setup.metadata.source.noRequest"
msgstr ""
"Ne zahtevaj od avtorjev, da navedejo URL vira prispevka med oddajo prispevka."

msgid "manager.setup.metadata.source.enable"
msgstr "Omogoči metapodatke za vire"

msgid "manager.setup.metadata.source.description"
msgstr ""
"Vir je lahko ID, npr. DOI, drugega dela ali izvora iz katerega je izpeljan "
"prispevek."

msgid "manager.setup.metadata.rights.require"
msgstr ""
"Zahtevaj od avtorjev, da navedejo predhodne pravice prispevka pred "
"sprejetjem prispevka."

msgid "manager.setup.metadata.rights.request"
msgstr ""
"Zahtevaj od avtorjev, da navedejo predhodne pravice prispevka med oddajo "
"prispevka."

msgid "manager.setup.metadata.rights.noRequest"
msgstr ""
"Ne zahtevaj od avtorjev, da navedejo pravice prispevka med oddajo prispevka."

msgid "manager.setup.metadata.rights.enable"
msgstr "Omogoči metapodatke o pravicah"

msgid "manager.setup.metadata.rights.description"
msgstr ""
"Vse pravice, ki se nanašajo na prispevek. Vsebujejo lahko intelektualne "
"pravice, avtorske pravice ali ostale lastninske pravice."

msgid "manager.setup.metadata.languages.require"
msgstr ""
"Zahtevaj od avtorjev, da navedejo jezik prispevka pred sprejetjem prispevka."

msgid "manager.setup.metadata.languages.request"
msgstr "Zahtevaj od avtorja, da navede jezik prispevka med oddajo prispevka."

msgid "manager.setup.metadata.languages.noRequest"
msgstr ""
"Ne zahtevaj od avtorjev, da navedejo jezik prispevka med oddajo prispevka."

msgid "manager.setup.metadata.languages.enable"
msgstr "Omogoči metapodatke za jezik"

msgid "manager.setup.metadata.languages.description"
msgstr ""
"Jezik določi primarni jezik prispevka, za kar se uporablja koda jezika (\""
"sl\") z opcijsko kodo države (\"sl_SI\")."

msgid "manager.setup.metadata.keywords.require"
msgstr ""
"Zahtevaj od avtorjev, da navedejo ključne besede pred sprejetjem prispevka."

msgid "manager.setup.metadata.keywords.request"
msgstr "Zahtevaj od avtorjev, da navedejo ključne besede med oddajo prispevka."

msgid "manager.setup.metadata.keywords.noRequest"
msgstr "Ne zahtevaj ključnih besed od avtorjev med oddajo prispevka."

msgid "manager.setup.metadata.keywords.enable"
msgstr "Omogoči metapodatke za ključne besede"

msgid "manager.setup.metadata.keywords.description"
msgstr ""
"Ključne besede so tipično ena- do tri-besedne fraze, ki se uporabljajo za "
"določanje glavnih tem prispevka."

msgid "manager.setup.metadata.coverage.require"
msgstr ""
"Zahtevaj od avtorjev metapodatke o pokritosti pred sprejetjem njihovega "
"prispevka."

msgid "manager.setup.metadata.coverage.request"
msgstr "Zahtevaj od avtorjev metapodatke o pokritosti med oddajo prispevka."

msgid "manager.setup.metadata.coverage.noRequest"
msgstr "Ne zahtevaj metapodatkov o pokritosti od avtorjev med oddajo prispevka."

msgid "manager.setup.metadata.coverage.enable"
msgstr "Omogoči metapodatke o pokritosti"

msgid "manager.setup.metadata.coverage.description"
msgstr ""
"Pokritost tipično pomeni prostorsko lokacijo dela (ime lokacije ali "
"geografske koordinate), časovno obdobje (ime obdobja, datum, datumsko "
"obdobje) ali pristojnost (recimo ime administrativne entitete)."

msgid "manager.setup.metadata.coverage"
msgstr "Pokritost"

msgid "settings.roles.permitMetadataEdit"
msgstr "Dovolite spreminjanje metapodatkov prispevka."

msgid "manager.distribution.customHeaders.description"
msgstr ""
"Dodajte HTML oznake po meri, oziroma meta oznake, za katere želite, da so "
"dodane v glavo vsake strani. Pred dodajanjem svetujemo posvetovanje s "
"tehničnim strokovnjakom."

msgid "manager.distribution.customHeaders"
msgstr "Oznake po meri"

msgid "manager.distribution.licenseTerms.description"
msgstr ""
"Vnesite javne licenčne pogoje, če jih želite prikazati poleg objavljenih del."

msgid "manager.distribution.licenseTerms"
msgstr "Licenčni pogoji"

msgid "manager.distribution.license.other"
msgstr "URL druge licence"

msgid "manager.distribution.license"
msgstr "Licenca"

msgid "manager.statistics.statistics.registeredUsers"
msgstr "Registrirani uporabniki"

msgid "manager.setup.theme.notFound"
msgstr "Izbrana tema ni nameščena ali omogočena."

msgid "manager.setup.reviewOptions.reviewMode"
msgstr "Privzeti način recenzije"

msgid "manager.setup.reviewOptions.reminders.submit.description"
msgstr ""
"Pošli email opomnik, če recenzent ni oddal priporočilo toliko dni po roku za "
"odgovor."

msgid "manager.setup.reviewOptions.reminders.submit"
msgstr "Opomnik recenzentu"

msgid "manager.setup.reviewOptions.reminders.response.description"
msgstr ""
"Pošli email opomnik, če se recenzent ni odzval toliko dni po roku za odziv."

msgid "manager.setup.reviewOptions.reminders.response"
msgstr "Opomnik za odziv"

msgid "manager.setup.reviewOptions.defaultReviewCompletionTime"
msgstr "Privzeti rok za končanje"

msgid "manager.setup.reviewOptions.defaultReviewResponseTime"
msgstr "Privzeti rok za odziv"

msgid "manager.setup.noTemporaryFile"
msgstr ""
"Datoteka, ki ste jo nalagali, ni bila najdena. Prosimo, poskusite ponovno."

msgid "manager.setup.layout.sidebar.invalidBlock"
msgstr ""
"Blok {$name} ni bil najden. Prosimo zagotovite, da je vtičnik nameščen in "
"omogočen."

msgid "manager.setup.checklist"
msgstr "Kontrolni seznam"

msgid "manager.setup.advanced"
msgstr "Napredno"

msgid "manager.representative.inUse"
msgstr ""
"Tega predstavnika ne morete odstraniti, ker je dodeljen na tržne metapodatke "
"za enega ali več formatov izdaje tega prispevka."

msgid "manager.emails.subjectWithValue"
msgstr "Zadeva: {$subject}"

msgid "manager.emails.sentTo"
msgstr "Poslano k"

msgid "manager.emails.sentFrom"
msgstr "Poslano od"

msgid "manager.emails.resetAll"
msgstr "Ponastavi vse"

msgid "manager.emails.emailTemplate.noDuplicateKeys"
msgstr "Izbrani ključ je že uporabljen."

msgid "manager.emails.emailTemplate.contextRequired"
msgstr "Ko dodajate email predlogo, morate določiti ID konteksta."

msgid "manager.emails.emailTemplates"
msgstr "Email predloge"

msgid "manager.emails.emailKey.description"
msgstr "Ključ emaila lahko vsebuje le črke, številke in podčrtaje."

msgid "manager.emails.customTemplate"
msgstr "Predloga po meri"

msgid "manager.emails.addEmail"
msgstr "Dodaj predlogo"

msgid "manager.publication.reviewReminders.success"
msgstr "Podrobnosti za recenzijski opomnik so bile posodobljene."

msgid "manager.publication.reviewerGuidance"
msgstr "Navodila za recenzente"

msgid "manager.publication.emailSetup.success"
msgstr "Email nastavitve so bile posodobljene."

msgid "stats.countWithYearlyAverage"
msgstr "{$count} ({$average}/year)"

msgid "plugins.importexport.native.error.submissionFileSkipped"
msgstr ""
"Datoteka {$id} je bila preskočena, ker je dodana zapisu, ki ne bo uvožen, "
"kot recimo zahteva za recenzijo ali diskusija."

msgid "manager.setup.genres.metatadata.description"
msgstr ""
"Izberite tip metapodatkov, ki jih te datoteke lahko prejmejo. Dokument je "
"potrebno izbrati iz glavnih dokumentov prispevka, kot je PDF, da lahko "
"datoteke podedujejo metapodakte od publikacije. V nasprotnem primeru "
"izberite Dodatne vsebine za najbolj pogoste tipe datotek. Umetniško delo je "
"primerno za datoteke, ki zahtevajo podatke o zaslugah, napisih in "
"licenciranju."

msgid "manager.setup.genres.metatadata"
msgstr "Metapodatki datoteke"

msgid "manager.setup.genres.supplementary"
msgstr ""
"To so dodatne datoeke, kot so podatki in raziskovalni podatki, in bodo "
"prikazane posebej poleg glavnih datotek prispevka."

msgid "manager.setup.genres.dependent"
msgstr ""
"To so odvisne datoteke, kot so slike prikazane v HTML datoteki, in ne bodo "
"prikazane kot objavljena vsebina."

msgid "manager.setup.genres.label"
msgstr "Tip datoteke"

msgid "manager.sections.confirmActivateSection"
msgstr "Ste prepričani, da želite aktivirati to rubriko?"

msgid "manager.sections.confirmDeactivateSection"
msgstr "Ste prepričani, da želite deaktivirati to rubriko?"

msgid "manager.sections.form.deactivateSection"
msgstr "Deaktivirajte to rubriko in ne dovolite oddajo novih prispevkov vanjo."

msgid "manager.setup.dateTime.custom"
msgstr "Po meri"

msgid "manager.setup.dateTime.shortDateTime"
msgstr "Datum & čas (kratko)"

msgid "manager.setup.dateTime.longDateTime"
msgstr "Datum & čas"

msgid "manager.setup.dateTime.time"
msgstr "Čas"

msgid "manager.setup.dateTime.shortDate"
msgstr "Datum (kratek)"

msgid "manager.setup.dateTime.longDate"
msgstr "Datum"

msgid "manager.setup.dateTime.description"
msgstr ""
"Izberite željeni format datuma in časa. Format po meri lahko definirate z "
"uporabo posebnih <a href=\"https://www.php.net/manual/en/function.strftime."
"php#refsect1-function.strftime-parameters\">znakov za format</a>."

msgid "manager.setup.dateTime.descriptionTitle"
msgstr "Formati datuma in časa"

msgid "manager.setup.dateTime"
msgstr "Datum & čas"

msgid "manager.setup.notifyUsers.sendAnother"
msgstr "Pošlji nov email"

msgid "manager.setup.notifyUsers.sent"
msgstr "Email je bil uspešno poslal vsem prejemnikom."

msgid "manager.setup.notifyUsers.sending"
msgstr ""
"Pošiljanje emailov. Prosimo pustite spletno stran pri miru dokler se "
"pošiljanje ne zaključi."

msgid "manager.setup.notifyUsers.confirm"
msgstr ""
"Email boste poslali {$total} uporabnikom. Ste prepričani, da želite poslati "
"ta email?"

msgid "manager.setup.notifyUsers.send"
msgstr "Pošlji email"

msgid "manager.setup.notifyUsers.copyDetails"
msgstr "Pošlji mi kopijo emaila na {$email}."

msgid "manager.setup.notifyUsers.description"
msgstr "Izberi uporabnike, ki bi morali dobiti vaše email obvestilo."

msgid "manager.setup.notifyUsers"
msgstr "Obvesti"

msgid "manager.setup.disableSubmissions"
msgstr "Onemogoči oddajo prispevkov"

msgid "manager.people.signedInAs"
msgstr "Prijavljeni ste kot {$username}"

msgid "manager.export.usersToCsv.description"
msgstr "Izberite uporabnike za izvoz v Excel/CSV datoteko."

msgid "manager.export.usersToCsv.label"
msgstr "Izvoz v Excel/CSV"

msgid "manager.emails.resetComplete"
msgstr "Email predloga je bila uspešno ponastavljena."

msgid "manager.emails.resetAll.complete"
msgstr "Privzete email predloge so bile ponastavljene."

msgid "manager.announcements.deleteAnnouncement"
msgstr "Zbriši obvestilo"

msgid "notification.localeSettingsCannotBeSaved"
msgstr ""
"Nastavitve jezika ni bilo možno shraniti. Vsaj en jezik mora biti omogočen "
"za vsako opcijo"

msgid "manager.emails.otherTemplates"
msgstr "Ostale predloge"

msgid "plugins.importexport.common.cliError"
msgstr "NAPAKA:"

msgid "plugins.importexport.common.error.unknownContext"
msgstr "Podana pot revije, \"{$contextPath}\", ne obstaja."

msgid "plugins.importexport.publication.exportFailed"
msgstr "Proces je neuspešno razčlenil publikacije"

msgid "plugins.importexport.author.exportFailed"
msgstr "Proces je neuspešno razčlenil avtorje"

msgid "plugins.importexport.submission.cli.display"
msgstr "\"{$submissionId}\" - \"{$submissionTitle}\""

msgid "plugins.importexport.native.common.error.filter.configuration.count"
msgstr ""
"Napačna nastavitev filtra [{$filterName}]: {$filterCount} ponovitev. Lahko "
"je le enkrat."

msgid "plugins.importexport.native.common.any"
msgstr "Splošne zadeve"

msgid "plugins.importexport.native.export.completed.downloadFile"
msgstr "Prenesi izvoženo datoteko z gumbom spodaj."

msgid "plugins.importexport.native.export.completed"
msgstr "Izvoz se je uspešno zaključil."

msgid "plugins.importexport.native.export.download.results"
msgstr "Prenesi izvoženo datoteko"

msgid "plugins.importexport.native.export.submissions.results"
msgstr "Izvozi rezultate oddaj"

msgid "plugins.importexport.native.processFailed"
msgstr "Proces se je končal neuspešno. Spodaj preverite napake in opozorila."

msgid "plugins.importexport.common.error.userGroupMissing"
msgstr "Manjka uporabniška skupina za avtorma z imenom {$param}"

msgid "plugins.importexport.common.id"
msgstr "Id: {$id}"

msgid "manager.setup.notifications.copySubmissionAckAddress.invalid"
msgstr "Eden ali več email naslovov ni prvilnih."

msgid "manager.setup.notifications.copySubmissionAckAddress.description"
msgstr ""
"Kopija potrditvenega emaila o oddaji prispevka bo poslana na vse email "
"naslove vnešene tukaj. Posamezne email naslove ločite med seboj z vejico. "
"Primer: prvi@primer.si, drugi@primer.si"

msgid "manager.setup.notifications.copySubmissionAckAddress"
msgstr "Obvesti vse"

msgid "manager.setup.notifications.copySubmissionAckPrimaryContact.disabled"
msgstr "Ne"

msgid "manager.setup.notifications.copySubmissionAckPrimaryContact.enabled"
msgstr "Da, pošlji kopijo na {$email}"

msgid "manager.setup.notifications.copySubmissionAckPrimaryContact"
msgstr "Obvesti primarni kontakt"

msgid "manager.setup.submissionsNotifications"
msgstr "Obvestila"

msgid "emailTemplate.variable.submission.submissionUrl"
msgstr "URL do prispevka v uredniškem pogledu"

msgid "emailTemplate.variable.submission.authorsFull"
msgstr "Polna imena avtorjev"

msgid "emailTemplate.variable.submission.authors"
msgstr "Imena avtorjev"

msgid "emailTemplate.variable.submission.submissionAbstract"
msgstr "Povzetek prispevka"

msgid "emailTemplate.variable.submission.submissionId"
msgstr "Unikaten ID prispevka"

msgid "emailTemplate.variable.submission.submissionTitle"
msgstr "Naslov prispevka"

msgid "emailTemplate.variable.stageAssignment.editors"
msgstr "Dodeljeni uredniki temu prispevku, ki lahko sprejmejo odločitev"

msgid "emailTemplate.variable.site.siteContactName"
msgstr "Polno ime glavnega kontakta spletne strani"

msgid "emailTemplate.variable.sender.signature"
msgstr "Noga emaila pošiljatelja"

msgid "emailTemplate.variable.sender.senderEmail"
msgstr "Email naslov pošiljatelja"

msgid "emailTemplate.variable.sender.senderName"
msgstr "Polno ime pošiljatelja"

msgid "emailTemplate.variable.recipient.reviewAssignmentUrl"
msgstr "URL do recenzentske zadolžitve"

msgid "emailTemplate.variable.recipient.responseDueDate"
msgstr "Datum do kdaj mora biti recenzija končana"

msgid "emailTemplate.variable.recipient.reviewDueDate"
msgstr ""
"Datum do kdaj mora recenzent potrditi ali zavrniti opravljanje recenzije"

msgid "emailTemplate.variable.recipient.username"
msgstr "Uporabniško ime naslovnika ali naslovnikov"

msgid "emailTemplate.variable.recipient.userFullName"
msgstr "Polno ime naslovnika ali naslovnikov"

msgid "emailTemplate.variable.context.passwordLostUrl"
msgstr "URL naslov strani, kjer lahko uporabnik pridobi izgubljeno geslo"

msgid "mailable.validateEmailSite.description"
msgstr ""
"Ta email se avtomatično pošlje novemu uporabniku ob registraciji, če je v "
"nastavitvah zahtevana potrditev email naslovov."

msgid "mailable.validateEmailSite.name"
msgstr "Potrdi email (Site)"

msgid "mailable.reviewerUnassign.description"
msgstr "Ta email se pošlje, ko urednik razreši recenzenta s prispevka."

msgid "mailable.reviewerUnassign.name"
msgstr "Recenzent razrešen"

msgid "mailable.reviewerReinstate.description"
msgstr ""
"Ta email se pošlje, ko je urednik ponovno dodeli prispevek recenzentu, ki je "
"prvotno prispevek zavrnil."

msgid "mailable.reviewerReinstate.name"
msgstr "Recenzent ponovno dodeljen"

msgid "mailable.discussionMessage.description"
msgstr ""
"Ta email se pošlje vsem sodelujočim v diskusiji, ko je diskusiji dodano novo "
"sporočilo."

msgid "mailable.discussionMessage.name"
msgstr "Novo sporočilo v diskusiji"

msgid "mailable.reviewConfirm.description"
msgstr "Ta email pošlje recenzent uredniku rubrike kot odgovor na prošnjo za opravljanje recnezije in ga obvešča, da je sprejel recenzijo in jo namerava opraviti do predvidenega datuma."

msgid "mailable.reviewDecline.description"
msgstr "Ta email pošlje recenzent urendiku rubrike kot odgovor na prošnjo za recenzijo v primeru, ko obvešča urednika rubrike, da recenzijo zavrne."

#, fuzzy
msgid "mailable.reviewRemind.description"
msgstr "Ta email pošlje urednik rubrike recenzentu kot opomnik za opravljanje recenzije."

#, fuzzy
msgid "mailable.reviewRemindAuto.description"
msgstr "Ta email se pošlje recenzentu avtomatično, ko poteče rok za opravljanje recenzije (več v recenzijskih nastavitveh v Nastavitve > Potek dela > Recenzija) in je izključena opcija za recenzentski dostop z enim klikom. Opozorilo: administrator spletišča mora v nastavitveni datoteki spletišča nastaviti \"Scheduled tasks\"."

msgid "mailable.reviewResponseOverdueAuto.description"
msgstr ""
"Ta email se pošlje avtomatsko, ko recenzent prekorači rok za potrditev "
"opravljanja recenzije."

msgid "mailable.reviewRequest.description"
msgstr ""
"Ta email pošilja urednik rubrike recenzentu s prošnjo, da recenzent potrdi "
"ali zavrne oipravljanje recenzije. "

msgid "mailable.reviewRequestSubsequent.description"
msgstr ""
"Ta email pošlje urednik rubrike recenzentu s prošnjo za opravljanje ali "
"zavrnitev recenzije v drugem ali kasnejšem recenzentskem krogu. Vsebuje "
"informacije o prispevku kot so naslov in izvleček, datum do dokončanja "
"recenzije ter dostopom do prispevka."

msgid "emailTemplate.variable.decision.stage"
msgstr "Faza uredniškega postopka v kateri je bila sprejeta odločitev."

msgid "emailTemplate.variable.decision.description"
msgstr "Opis sprejete odločitve."

msgid "emailTemplate.variable.decision.name"
msgstr "Ime sprejete odločitve."

msgid "emailTemplate.variable.context.submissionsUrl"
msgstr "URL za pregled vseh prispevkov dodeljenih enemu uporabniku."

msgid "emailTemplate.variable.context.mailingAddress"
msgstr "Poštni naslov revije"

msgid "emailTemplate.variable.allReviewersComments"
msgstr ""
"Vsi komentarji zaključenih recenzij. Imena recenzentov so skrita zaradi "
"anonimnosti recenzije."

msgid "stats.name.submissionsSkipped"
msgstr "Ostali prispevki"

msgid "stats.description.submissionsSkipped"
msgstr ""
"Vključuje tudi prispevke, ki niso všteti v ostale številke, kot so tisti, ki "
"so še vedno v procesu ali naj bi bili uvoženi."

msgid "manager.setup.notifyAllAuthors.assignedAuthors"
msgstr ""
"Pošljite email samo avtorjem določenim v delovnem toku prispevka. Običajno "
"je to avtor, ki je oddal prispevek."

msgid "manager.setup.notifyAllAuthors.allAuthors"
msgstr "Pošljite email obvestilo vsem avtorjem prispevka."

msgid "manager.setup.notifyAllAuthors.description"
msgstr "Kdo naj prejme email obvestilo, ko je sprejeta uredniška odločitev?"

msgid "manager.setup.notifyAllAuthors"
msgstr "Obvesti vse avtorje"

msgid "doi.manager.settings.registrationAgency.none"
msgstr "Nobena"

msgid "doi.manager.settings.registrationAgency.noPluginsEnabled.description"
msgstr ""
"DOI-ji so lahko avtomatično določeni in deponirani pri registracijski "
"agenciji. Za uporabo te možnosti določite in namestite vtičnik izbrane "
"registracijske agencije."

msgid "doi.manager.settings.registrationAgency.noPluginsEnabled.label"
msgstr "Nobena registracijska agencija ni omogočena"

msgid "doi.manager.settings.registrationAgency.description"
msgstr ""
"Prosimo izberite registracijsko agencijo, ki bi jo radi uporabili za "
"deponiranje DOI-jev."

msgid "doi.manager.settings.registrationAgency"
msgstr "Registracijska agencija"

msgid "doi.manager.settings.doiSuffixLegacyUser"
msgstr ""
"Poljubni uporabniško določen vzorec, ki je bil včasih na voljo. Se ne "
"uporablja več."

msgid "doi.manager.settings.doiSuffixDefault"
msgstr "Uporabi privzet vzorec."

msgid "doi.manager.settings.doiSuffix.description"
msgstr ""
"DOI pripona je poljubne oblike, pomembno je, da je unikatna med vsemi "
"objavljenimi objekti, ki so bili izdani znotraj ene DOI predpone:"

msgid "doi.manager.settings.doiSuffix"
msgstr "DOI pripona"

msgid "doi.manager.settings.enableFor"
msgstr "{$objects} objektom bo določen DOI"

msgid "doi.manager.settings.doiObjects"
msgstr "Zapisi z DOI-ji"

msgid "manager.setup.doiPrefix"
msgstr "DOI predpona"

msgid "doi.manager.settings.doiCreationTime.never"
msgstr "Nikoli"

msgid "doi.manager.settings.doiCreationTime.publication"
msgstr "Ob objavi"

msgid "doi.manager.settings.doiCreationTime.description"
msgstr "Kdaj naj se prispevku določi DOI?"

msgid "doi.manager.settings.doiCreationTime.label"
msgstr "Avtomatsko dodeljevanje DOI-jev"

msgid "doi.manager.settings.doiPrefixPattern"
msgstr "DOI predpona je obvezna in je naslednje oblike 10.xxxx."

msgid "doi.manager.settings.doiPrefix.description"
msgstr ""
"To določi DOI registracijska agencija, kot je npr. <a href=\""
"https://www.crossref.org\" target=\"_new\">Crossref</a> ali <a href=\""
"https://datacite.org/\" target=\"new\">DataCite</a>. Primer: 10.xxxx"

msgid "doi.manager.setup.automaticDeposit.description"
msgstr ""
"Deponiranje metapodatkov in registracija DOI-jev poteka lahko avtomatično "
"pri izbrani registracijski agenciji v trenutku, ko je določen objekt "
"obljavljen. Avtomatska akcija se izvede v določenih intervalih, status "
"registriranih DOI-jev pa je možno spremljati na DOI management strani."

msgid "doi.manager.setup.automaticDeposit.enable"
msgstr "Omogoči avtomatsko deponiranje"

msgid "doi.manager.setup.automaticDeposit"
msgstr "Avtomatsko deponiranje"

msgid "doi.manager.settings.doiPrefix"
msgstr "DOI predpona"

msgid "manager.setup.enableDois.enable"
msgstr "Omogoči DOI-je"

msgid "manager.setup.dois.registration"
msgstr "Registracija"

msgid "manager.setup.dois.setup"
msgstr "Nastavitve"

msgid "manager.setup.dois"
msgstr "DOI-ji"

msgid "manager.dois.registrationAgency.registeredMessagePreamble"
msgstr ""
"Spodnje sporočilo je bilo vrnjeno od {$registrationAgency} in vsebuje "
"podrobnosti o registraciji:"

msgid "manager.dois.registrationAgency.errorMessagePreamble"
msgstr ""
"Spodnja napaka je bila vrnjena od {$registrationAgency} in vsebuje "
"podrobnosti o vzroku napake:"

msgid "manager.dois.title"
msgstr "DOI-ji"

msgid "manager.genres.alertDelete"
msgstr ""
"Preden lahko to komponento izbrišete, morate vse povezane datoteke dodeliti "
"novi komponenti."

msgid "manager.dois.notification.depositQueuedSuccess"
msgstr "Zapisi uspešno oddani za deponiranje"

msgid "manager.dois.notification.assignDoisSuccess"
msgstr "DOI-ji uspešno določeni zapisom"

msgid "manager.dois.notification.markRegisteredSuccess"
msgstr "Zapisi uspešno označeni kot registrirani"

msgid "manager.dois.notification.exportSuccess"
msgstr "Zapisi uspešno izvoženi"

msgid "manager.dois.update.partialFailure"
msgstr "Nekateri DOI-ji se niso posodobili."

msgid "manager.dois.status.stale"
msgstr "Obviselo"

msgid "manager.dois.status.error"
msgstr "Napaka"

msgid "manager.dois.status.registered"
msgstr "Registrirano"

msgid "manager.dois.status.submitted"
msgstr "Oddano"

msgid "manager.dois.status.unregistered"
msgstr "Neregistriran"

msgid "manager.dois.status.needsDoi"
msgstr "DOI manjka"

msgid "manager.dois.registration.depositDois"
msgstr "Deponirajte DOI(-je)"

msgid "manger.dois.update.success"
msgstr "DOI-ji uspešno posodobljeni"

msgid "manager.dois.registration.viewRecord.title"
msgstr "Zapis uspešne registracije"

msgid "manager.dois.registration.viewRecord"
msgstr "Poglej zapis"

msgid "manager.dois.registration.viewError.title"
msgstr "Napaka registracije"

msgid "manager.dois.registration.viewError"
msgstr "Poglej napako"

msgid "manager.dois.registration.notPublishedDescription"
msgstr "Ta zapis ne more biti deponiran dokler ni objavljen."

msgid "manager.dois.registration.notSubmittedDescription"
msgstr "Metapodatki za ta zapis niso bili poslani na {$registrationAgency}."

msgid "manager.dois.registration.submittedDescription"
msgstr "Metapodatki za ta zapis je bil poslan na {$registrationAgency}."

msgid "manager.dois.publicationStatus"
msgstr "Status objave"

msgid "manager.dois.depositStatus"
msgstr "Status depozitov"

msgid "manager.dois.actions.depositAll.prompt"
msgstr ""
"Zahtevali boste, da se pri {$registrationAgency} deponirajo vsi DOI zapisi, "
"ki še niso deponirati. Deponirani bodo le objavljeni zapisi z dodeljenim DOI-"
"jem. Status vsakega posameznega DOI zapisa bo posodobljen, ko bo prišel "
"odziv. Ste prepričani, da želite oddati zahtevo po deponiranju vseh teh "
"zapisov?"

msgid "manager.dois.actions.depositAll.label"
msgstr "Deponirajte vse DOI-je"

msgid "manager.dois.actions.assign.prompt"
msgstr ""
"Dodelili boste nove DOI-je za {$count} objek(ov) za vse objekte, ki še "
"nimajo dodeljenih DOI-jev. Ste prepričani, da želite dodeliti DOI-je tem "
"objekt(om)?"

msgid "manager.dois.actions.assign.label"
msgstr "Dodeli DOI-je"

msgid "manager.dois.actions.export.prompt"
msgstr ""
"Izvozili boste DOI metapodatke za {$count} objek(ov) na {$registrationAgency}"
". Ste prepričani, da želite te zapise izvoziti?"

msgid "manager.dois.actions.export.label"
msgstr "Izvozi DOI-je"

msgid "manager.dois.actions.markRegistered.prompt"
msgstr ""
"DOI metapodatke za {$count} objek(ov) boste označili kot registrirane. Ste "
"prepričani, da želite te zapise označiti kot registrirani?"

msgid "manager.dois.actions.markRegistered.label"
msgstr "Označi DOI-je registrirane"

msgid "manager.dois.actions.deposit.prompt"
msgstr ""
"Poslali boste DOI metapodatke za {$count} objek(ov) na {$registrationAgency}"
". Ste prepričani, da želite te zapise deponirati?"

msgid "manager.dois.actions.deposit.label"
msgstr "Deponirajte DOI-je"

msgid "manager.dois.actions.deposit.all"
msgstr "Deponirajte vse"

msgid "emailTemplate.variable.decision.round"
msgstr ""
"Krog recenzije v katerem je bila sprejeta odločitev, če je faza recenzije "
"vplivala na odločitev."

msgid "emailTemplate.variable.recommendation"
msgstr "Priporočena odločitev, kot je Sprejmite prispevek"

msgid "mailable.reviewRemindAuto.description"
msgstr ""
"Ta email je poslan avtomatično, ko recenzent ne opravi recenzije pravočasno."

msgid "mailable.reviewRemindAuto.name"
msgstr "Opomnik za recenzijo (avtomatski)"

msgid "mailable.reviewRemind.description"
msgstr "Ta email pošlje urednik, da opomni recenzenta, da opravi recenzijo"

msgid "mailable.reviewRemind.name"
msgstr "Opomnik za recenzijo"

msgid "mailable.reviewDecline.description"
msgstr "Ta email je poslan, ko recenzent zavrnje prošnjo za recenzijo"

msgid "mailable.reviewDecline.name"
msgstr "Recenzija zavrnjena"

msgid "mailable.reviewConfirm.description"
msgstr ""
"Ta email je avtomatično poslan, ko recenzent sprejme prošnjo za recenzijo"

msgid "mailable.reviewConfirm.name"
msgstr "Recenzija potrjena"

msgid "mailable.decision.recommendation.notifyEditors.description"
msgstr ""
"Ta email obvešča urednika, da je bila odano priporočilo za en prispevek, ki "
"mu je dodoljen. To sporočilo se uporablja, kadar določeni urednik ne more "
"sprejeti odločitve ampak lahko le odda priporočilo. To se določi, ko se "
"dodeli uredniku dodeli uredniška zadolžitev."

msgid "mailable.decision.recommendation.notifyEditors.name"
msgstr "Oddano priporočilo"

msgid "mailable.decision.skipReview.notifyAuthor.description"
msgstr ""
"Ta email obvešča avtorje, da je bil njihov prispevek poslan direktno v "
"lektoriranje in da ne bo recenziran."

msgid "mailable.decision.skipReview.notifyAuthor.name"
msgstr "Recenzija izpuščena"

msgid "mailable.decision.sendToProduction.notifyAuthor.description"
msgstr ""
"Ta email obvešča avtorje, da je bil njihov prispevek poslan v produkcijo."

msgid "mailable.decision.sendToProduction.notifyAuthor.name"
msgstr "Poslano v produkcijo"

msgid "mailable.decision.sendExternalReview.notifyAuthor.description"
msgstr ""
"Ta email obvešča avtorje, da je bil njihov prispevek poslan v fazo recenzije."

msgid "mailable.decision.sendExternalReview.notifyAuthor.name"
msgstr "Poslano v recenzijo"

msgid "mailable.decision.revertInitialDecline.notifyAuthor.description"
msgstr ""
"Ta email obvešča avtorje, da je bila preklicana odločitev o zavrnitvi "
"njihovega prispevka brez recenzije."

msgid "mailable.decision.revertInitialDecline.notifyAuthor.name"
msgstr "Povrnitev zavrnjenega prispevka brez recenzije"

msgid "mailable.decision.revertDecline.notifyAuthor.description"
msgstr ""
"Ta email obvešča avtorje, da je bila preklicana odločitev o zavrnitvi "
"njihovega prispevka."

msgid "mailable.decision.revertDecline.notifyAuthor.name"
msgstr "Povrnitev zavrnjeni prispevek"

msgid "mailable.decision.resubmit.notifyAuthor.description"
msgstr ""
"Ta email obvešča avtorje, da je bila sprejeta odločitev za njihov prispevek, "
"da je prispevek potrebno revidirati in ponovno oddati."

msgid "mailable.decision.resubmit.notifyAuthor.name"
msgstr "Ponovna oddaja za recenzijo"

msgid "mailable.decision.requestRevisions.notifyAuthor.description"
msgstr ""
"Ta email obvešča avtorje, da je bila v fazi recenzije sprejeta odločitev, da "
"so potrebni popravki njihovega prispevka."

msgid "mailable.decision.requestRevisions.notifyAuthor.name"
msgstr "Zahtevani popravki"

msgid "mailable.decision.newReviewRound.notifyAuthor.description"
msgstr ""
"Ta email obvešča avtorje, da je bil za njihov prispevek odprt nov krog "
"recenzije."

msgid "mailable.decision.newReviewRound.notifyAuthor.name"
msgstr "Odprt je bil nov krog recenzije"

msgid "mailable.decision.initialDecline.notifyAuthor.name"
msgstr "Prispevek zavrnjen"

msgid "mailable.decision.decline.notifyAuthor.description"
msgstr ""
"Ta email obvešča avtorje, da je bil njihov prispevek zavrnjen po opravljeni "
"recenziji."

msgid "mailable.decision.decline.notifyAuthor.name"
msgstr "Prispevek zavrnjen"

msgid "mailable.decision.backToSubmission.notifyAuthor.description"
msgstr ""
"Ta email obvešča avtorje, da je bil njihov prispevek vrnjen nazaj v fazo "
"oddaje."

msgid "mailable.decision.backToSubmission.notifyAuthor.name"
msgstr "Prispevek vrnjen v fazo oddaje"

msgid "mailable.decision.backToReview.notifyAuthor.description"
msgstr ""
"Ta email obvešča avtorje, da je bil njihov prispevek vrnjen nazaj v fazo "
"recenzije."

msgid "mailable.decision.backToReview.notifyAuthor.name"
msgstr "Prispevek vrnjen nazaj v fazo recenzije"

msgid "mailable.decision.backToCopyediting.notifyAuthor.description"
msgstr ""
"Ta email obvešča avtorje, da je bil njihov prispevek vrnjen nazaj v fazo "
"lektoriranja."

msgid "mailable.decision.backToCopyediting.notifyAuthor.name"
msgstr "Prispevek vrnjen nazaj v fazo lektoriranja"

msgid "mailable.decision.accept.notifyAuthor.description"
msgstr "Ta email obvešča avtorje, da je bil njihov prispevek sprejet za objavo."

msgid "mailable.decision.accept.notifyAuthor.name"
msgstr "Pripevek sprejet"

msgid "mailable.decision.notifyReviewer.variable.decisionDescription.resubmit"
msgstr ""
"Avtorje smo pozvali, da oddajo popravke, ki bodo šli ponovno v recenzijo."

msgid "mailable.decision.notifyReviewer.variable.decisionDescription.pendingRevisions"
msgstr "Avtorje smo pozvali, da oddajo popravke."

msgid "mailable.decision.notifyReviewer.variable.decisionDescription.decline"
msgstr "Odločili smo se, da prispevek zavrnemo."

msgid "mailable.decision.notifyReviewer.variable.decisionDescription.accept"
msgstr "Odločili smo se, da sprejmemo prispevek brez sprememb."

msgid "mailable.decision.notifyReviewer.variable.decisionDescription"
msgstr ""
"Kratek opis te uredniške odločitve, ki bo poslana v emailu recenzentom z "
"obvestilom o tej odločitvi."

msgid "mailable.decision.notifyReviewer.description"
msgstr ""
"Ta email pošlje urednik recenzentu z obvestilom, kakšna odločitev je bila "
"sprejeta v zvezi s prispevkom, ki ga je recenziral."

msgid "mailable.decision.notifyReviewer.name"
msgstr "Zahvala recenzentu"

msgid "mailable.decision.notifyOtherAuthors.variable.message.description"
msgstr "Kopija emaila, ki je bil poslan avtorju, ki je oddal prispevek"

msgid "mailable.decision.notifyOtherAuthors.description"
msgstr ""
"Ta email z obvestilom o uredniški odločitvi se pošlje avtorjem, ki niso "
"dodeljeni delovnemu toku prispevka. Običajno so to vsi avtorji, razen "
"avtorja, ki je oddal prispevek."

msgid "mailable.decision.notifyOtherAuthors.name"
msgstr "Obvesti ostale avtorje"

msgid "emailTemplate.variable.passwordResetUrl"
msgstr "Zgoščeni URL, ki se pošlje uporabniku za potrditev ponastavitve gesla"

msgid "emailTemplate.variable.submission.submittingAuthorName"
msgstr ""
"Imena avtorjev, ki so dodeljeni delovnemu toku prispevka. Običajno je to "
"avtor, ki je oddal prispevek."

msgid "emailTemplate.variable.submission.authorSubmissionUrl"
msgstr "Avtorjev URL do prispevka"

msgid "emailTemplate.variable.submission.authorsShort"
msgstr "Skrajšana oblika imen avtorjev"

msgid "emailTemplate.variable.site.siteSignature"
msgstr "Email podpis spletne strani za avtomatske emaile"

msgid "emailTemplate.variable.site.siteContactEmail"
msgstr "Email primarnega kontakta spletne strani"

msgid "emailTemplate.variable.reviewType.open"
msgstr ""
"Pri tej reviji potekajo recenzije na način odprte recenzije. Recenzenti bodo "
"videli vaše ime in imena vaših soavtorjev. Podobno boste tudi vi videli "
"imena recenzentov."

msgid "emailTemplate.variable.reviewType.anonymous"
msgstr ""
"Pri tej reviji potekajo recenzije na način anonimnih recenzentov. Vaše ime "
"in imena vaših soavtorjev bodo vidna recenzentom, medtem ko vam identiteta "
"recenzentov ne bo razkrita."

msgid "emailTemplate.variable.reviewType.doubleAnonymous"
msgstr ""
"Pri tej reviji recenzije potekajo na način dvojno slepe recenzije. "
"Recenzenti ne vidijo nobenih vaših identifikacijskih podatkov in podatkov "
"vaših soavtorjev. Podobno, vi ne boste vedeli kdo je opravil recenzijo "
"vašega prispevka in ne bo ste direktno v stiku z recenzenti."

msgid "emailTemplate.variable.reviewType"
msgstr ""
"Opis privzetega načina recenzije, kot je dvojno slepa recenzija ali odprta."

msgid "doi.manager.settings.doiSuffix.description"
msgstr "Izberite vzorec, ki naj se uporabi za generiranje DOI-jev."

msgid "doi.manager.settings.doiSuffixDefault"
msgstr "Privzet vzorec"

msgid "doi.manager.settings.doiSuffix"
msgstr "Oblika DOI"

msgid "doi.manager.settings.doiPrefix.description"
msgstr ""
"DOI predpono dodeli registracijska agencija, kot je <a href=\"https://www."
"crossref.org\" target=\"_new\">Crossref</a>) ali <a href=\"https://datacite."
"org/\" target=\"new\">DataCite</a>. Je oblike 10.xxxx"

msgid "doi.manager.settings.doiObjects"
msgstr "Vsebina revije"

msgid "plugins.importexport.common.error.submissionChildFailed"
msgstr "Podrejenega elementa prispevka {$child} ni bilo mogoče obdelati"

msgid "plugins.importexport.common.error.currentPublicationNullOrMissing"
msgstr "Manjka obsotječa revije prispevka"

msgid "doi.authorization.enabledRequired"
msgstr "Ta operacija ni možna, če nimate omogočene DOI-je."

msgid "doi.manager.settings.doiSuffixUserDefined"
msgstr "Uporabniško določen vzorec (ni priporočljivo)"

msgid "doi.manager.settings.doiSuffix.custom"
msgstr "DOI pripona po meri"

msgid "doi.manager.settings.doiSuffix.pattern"
msgstr "DOI pripona"

msgid "doi.manager.settings.doiPrefix.required"
msgstr "DOI predpona je obvezna"

msgid "manager.dois.update.failedCreation"
msgstr "Napaka pri DOI posodobitvi"

msgid "mailable.editorialReminder.description"
msgstr "Avtomatski email, ki je poslan urednikom z odprtimi nalogami"

msgid "mailable.editorialReminder.name"
msgstr "Uredniški opomnik"

msgid "mailable.reviewRequestSubsequent.name"
msgstr "Naknadna prošnja za recenzijo"

msgid "mailable.reviewRequest.name"
msgstr "Zahteva za recenzijo"

msgid "mailable.ReviewResponseOverdueAuto.name"
msgstr "Opravljanje recenzije zamuja (avtomatsko)"

msgid "mailable.reviewAcknowledgement.description"
msgstr ""
"Ta email pošlje urednik kot potrditev sprejema opravljene recenzije in kot "
"zahvalo recenzentu za opravljeno recenzijo."

msgid "mailable.reviewAcknowledgement.name"
msgstr "Zahvala za recenzijo"

msgid "emailTemplate.variable.editorialReminder.numberOfSubmissions"
msgstr "Število prispevkov dodeljenih temu uredniku"

msgid "emailTemplate.variable.editorialReminder.outstandingTasks"
msgstr "Seznam prispevkov z odprtimi nalogami"

msgid "emailTemplate.variable.context.userProfileUrl"
msgstr "URL za uporabnika, da lahko vidi in ureja uporabniški račun."<|MERGE_RESOLUTION|>--- conflicted
+++ resolved
@@ -474,21 +474,7 @@
 msgid "manager.statistics"
 msgstr "Statistike in poročila"
 
-<<<<<<< HEAD
 msgid "stats.city"
-=======
-msgid "manager.statistics.defaultMetricDescription"
-msgstr ""
-"\n"
-"\t\tVaša {$contextObjectName} namestitev beleži več kot le eno metriko "
-"uporabe, ki so prikazane v različnih kontekstih.\n"
-"\t\tV nekaterih primerih mora biti uporabljena le ena metrika (npr. vrstni "
-"red najbolj branih člankov ali vrstni red iskalnih rezultatov. Prosimo "
-"izberite eno od konfiguriranih metrik kot privzeto.\n"
-"\t"
-
-msgid "manager.statistics.city"
->>>>>>> cb9d47a5
 msgstr "Mesto"
 
 msgid "stats.region"
