--- conflicted
+++ resolved
@@ -112,16 +112,8 @@
 				FORM_CONTACT => $contactForm->getConfig(),
 				FORM_MASTHEAD => $mastheadForm->getConfig(),
 			],
-<<<<<<< HEAD
-		];
-
-		$submissionsEnabled = $context->getData('enableSubmissions');
-		$templateMgr->assign('settingsData', $settingsData);
-		$templateMgr->assign('submissionsEnabled', $submissionsEnabled);
-=======
-		]);
->>>>>>> 0fb4eb34
-
+		]);
+		
 		// Display a warning message if there is a new version of OJS available
 		if (Config::getVar('general', 'show_upgrade_warning')) {
 			import('lib.pkp.classes.site.VersionCheck');
@@ -199,16 +191,7 @@
 			],
 		]);
 
-<<<<<<< HEAD
-		$templateMgr->assign('settingsData', $settingsData);
-
-		// Check if the submissions are enabled
-		$submissionsEnabled = $context->getData('enableSubmissions');
-		$templateMgr->assign('submissionsEnabled', $submissionsEnabled);
-		
-=======
 		$templateMgr->assign('pageTitle', __('manager.website.title'));
->>>>>>> 0fb4eb34
 		$templateMgr->display('management/website.tpl');
 	}
 
